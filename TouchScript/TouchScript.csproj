--- conflicted
+++ resolved
@@ -70,7 +70,6 @@
     <Compile Include="Devices\Display\IDisplayDevice.cs" />
     <Compile Include="GestureManager.cs" />
     <Compile Include="GestureManagerInstance.cs" />
-<<<<<<< HEAD
     <Compile Include="Gestures\Base\PinnedTransformGestureBase.cs" />
     <Compile Include="Gestures\Base\TransformGestureBase.cs" />
     <Compile Include="Gestures\Clustered\ClusteredTransformGesture.cs" />
@@ -79,11 +78,9 @@
     <Compile Include="Gestures\TransformGesture.cs" />
     <Compile Include="IDebuggable.cs" />
     <Compile Include="Utils\Debug\DebugHelper.cs" />
-=======
     <Compile Include="Gestures\UI\UIGesture.cs" />
     <Compile Include="Layers\ProjectionParams.cs" />
     <Compile Include="Layers\UILayer.cs" />
->>>>>>> 37e1925b
     <Compile Include="Utils\EventHandlerExtensions.cs" />
     <Compile Include="Gestures\FlickGesture.cs" />
     <Compile Include="Gestures\Gesture.cs" />
