﻿<?xml version="1.0" encoding="utf-8"?>
<Project ToolsVersion="4.0" DefaultTargets="Build" xmlns="http://schemas.microsoft.com/developer/msbuild/2003">
  <PropertyGroup>
    <Configuration Condition=" '$(Configuration)' == '' ">Debug</Configuration>
    <Platform Condition=" '$(Platform)' == '' ">AnyCPU</Platform>
    <ProductVersion>10.0.20506</ProductVersion>
    <SchemaVersion>2.0</SchemaVersion>
    <ProjectGuid>{128FD14A-9D70-4B07-8F9A-E85A511BA28B}</ProjectGuid>
    <OutputType>Library</OutputType>
    <AppDesignerFolder>Properties</AppDesignerFolder>
    <RootNamespace>TouchScript</RootNamespace>
    <AssemblyName>TouchScript</AssemblyName>
    <TargetFrameworkVersion>v3.5</TargetFrameworkVersion>
    <FileAlignment>512</FileAlignment>
  </PropertyGroup>
  <PropertyGroup Condition=" '$(Configuration)|$(Platform)' == 'Debug|AnyCPU' ">
    <DebugSymbols>True</DebugSymbols>
    <DebugType>full</DebugType>
    <Optimize>False</Optimize>
    <OutputPath>bin\Debug\</OutputPath>
    <DefineConstants>DEBUG;TRACE</DefineConstants>
    <ErrorReport>prompt</ErrorReport>
    <WarningLevel>4</WarningLevel>
    <DocumentationFile>
    </DocumentationFile>
    <CustomCommands>
      <CustomCommands>
        <Command type="AfterBuild" command="/bin/sh -c '${SolutionDir}/Build/postbuild.sh &quot;${SolutionDir}&quot; Plugins &quot;${TargetDir}/&quot;*.dll'" workingdir="${SolutionDir}/Build" />
      </CustomCommands>
    </CustomCommands>
  </PropertyGroup>
  <PropertyGroup Condition=" '$(Configuration)|$(Platform)' == 'Release|AnyCPU' ">
    <DebugType>pdbonly</DebugType>
    <Optimize>True</Optimize>
    <OutputPath>bin\Release\</OutputPath>
    <DefineConstants>TRACE</DefineConstants>
    <ErrorReport>prompt</ErrorReport>
    <WarningLevel>4</WarningLevel>
    <DocumentationFile>bin\Release\TouchScript.XML</DocumentationFile>
    <CustomCommands>
      <CustomCommands>
        <Command type="AfterBuild" command="/bin/sh -c '${SolutionDir}/Build/postbuild.sh &quot;${SolutionDir}&quot; Plugins &quot;${TargetDir}/&quot;*.dll'" workingdir="${SolutionDir}/Build" />
      </CustomCommands>
    </CustomCommands>
  </PropertyGroup>
  <ItemGroup>
    <Reference Include="System" />
    <Reference Include="System.Core" />
    <Reference Include="UnityEngine">
      <HintPath>..\Lib\UnityEngine.dll</HintPath>
      <Private>False</Private>
    </Reference>
    <Reference Include="UnityEngine.UI">
      <HintPath>..\Lib\UnityEngine.UI.dll</HintPath>
      <Private>False</Private>
    </Reference>
  </ItemGroup>
  <ItemGroup>
    <Compile Include="Behaviors\FullscreenTarget.cs" />
    <Compile Include="Gestures\Clustered\ClusteredPinnedTransformGesture.cs" />
    <Compile Include="Gestures\Clustered\ClusteredScreenTransformGesture.cs" />
    <Compile Include="Gestures\ITransformGesture.cs" />
    <Compile Include="Behaviors\TouchScriptInputModule.cs" />
    <Compile Include="Behaviors\Transformer.cs" />
    <Compile Include="Behaviors\Transformer2D.cs" />
    <Compile Include="Clusters\Clusters.cs" />
    <Compile Include="DebuggableMonoBehaviour.cs" />
    <Compile Include="Debugging\TouchDebugger.cs" />
    <Compile Include="Devices\Display\GenericDisplayDevice.cs" />
    <Compile Include="Devices\Display\IDisplayDevice.cs" />
    <Compile Include="GestureManager.cs" />
    <Compile Include="GestureManagerInstance.cs" />
<<<<<<< HEAD
    <Compile Include="Gestures\Base\PinnedTransformGestureBase.cs" />
    <Compile Include="Gestures\Base\TransformGestureBase.cs" />
    <Compile Include="Gestures\Clustered\ClusteredTransformGesture.cs" />
    <Compile Include="Gestures\PinnedTransformGesture.cs" />
    <Compile Include="Gestures\ScreenTransformGesture.cs" />
    <Compile Include="Gestures\TransformGesture.cs" />
    <Compile Include="IDebuggable.cs" />
    <Compile Include="Utils\Debug\DebugHelper.cs" />
    <Compile Include="Gestures\UI\UIGesture.cs" />
    <Compile Include="Layers\ProjectionParams.cs" />
    <Compile Include="Layers\UILayer.cs" />
=======
    <Compile Include="InputSources\StandaloneInput.cs" />
>>>>>>> fc41ddb0
    <Compile Include="Utils\EventHandlerExtensions.cs" />
    <Compile Include="Gestures\FlickGesture.cs" />
    <Compile Include="Gestures\Gesture.cs" />
    <Compile Include="Gestures\LongPressGesture.cs" />
    <Compile Include="Gestures\PanGesture.cs" />
    <Compile Include="Gestures\RotateGesture.cs" />
    <Compile Include="Gestures\ScaleGesture.cs" />
    <Compile Include="Gestures\MetaGesture.cs" />
    <Compile Include="Gestures\PressGesture.cs" />
    <Compile Include="Gestures\ReleaseGesture.cs" />
    <Compile Include="Gestures\Simple\SimplePanGesture.cs" />
    <Compile Include="Gestures\Simple\SimpleRotateGesture.cs" />
    <Compile Include="Gestures\Simple\SimpleScaleGesture.cs" />
    <Compile Include="Gestures\TapGesture.cs" />
    <Compile Include="Gestures\Simple\Transform2DGestureBase.cs" />
    <Compile Include="Gestures\Simple\TwoPointTransform2DGestureBase.cs" />
    <Compile Include="Hit\HitTest.cs" />
    <Compile Include="Hit\TouchHit.cs" />
    <Compile Include="Hit\Untouchable.cs" />
    <Compile Include="Gestures\IGestureDelegate.cs" />
    <Compile Include="IGestureManager.cs" />
    <Compile Include="Devices\Display\DisplayDevice.cs" />
    <Compile Include="InputSources\ICoordinatesRemapper.cs" />
    <Compile Include="InputSources\IInputSource.cs" />
    <Compile Include="InputSources\InputSource.cs" />
    <Compile Include="InputSources\MouseHandler.cs" />
    <Compile Include="InputSources\MouseInput.cs" />
    <Compile Include="ITouchManager.cs" />
    <Compile Include="ITouch.cs" />
    <Compile Include="Layers\CameraLayer.cs" />
    <Compile Include="Layers\CameraLayer2D.cs" />
    <Compile Include="Layers\CameraLayerBase.cs" />
    <Compile Include="Layers\FullscreenLayer.cs" />
    <Compile Include="Layers\TouchLayer.cs" />
    <Compile Include="Properties\AssemblyInfo.cs" />
    <Compile Include="Tags.cs" />
    <Compile Include="TouchManager.cs" />
    <Compile Include="TouchManagerInstance.cs" />
    <Compile Include="TouchPoint.cs" />
    <Compile Include="Utils\ClusterUtils.cs" />
    <Compile Include="Utils\Attributes\NullToggleAttribute.cs" />
    <Compile Include="Utils\Attributes\ToggleLeftAttribute.cs" />
    <Compile Include="Utils\Geom\TwoD.cs" />
    <Compile Include="Utils\Debug\GLDebug.cs" />
    <Compile Include="Utils\ObjectPool.cs" />
    <Compile Include="Utils\ProjectionUtils.cs" />
    <Compile Include="InputSources\MobileInput.cs" />
    <Compile Include="Utils\TimedSequence.cs" />
    <Compile Include="Utils\TransformUtils.cs" />
  </ItemGroup>
  <ItemGroup />
  <Import Project="$(MSBuildToolsPath)\Microsoft.CSharp.targets" />
  <PropertyGroup>
    <PostBuildEvent>cd $(ProjectDir)..\Build
postbuild.bat "$(ProjectDir)..\" Plugins "$(ProjectDir)$(OutDir)*.dll"</PostBuildEvent>
  </PropertyGroup>
  <!-- To modify your build process, add your task inside one of the targets below and uncomment it. 
       Other similar extension points exist, see Microsoft.Common.targets.
  <Target Name="BeforeBuild">
  </Target>
  <Target Name="AfterBuild">
  </Target>
  -->
</Project><|MERGE_RESOLUTION|>--- conflicted
+++ resolved
@@ -70,7 +70,6 @@
     <Compile Include="Devices\Display\IDisplayDevice.cs" />
     <Compile Include="GestureManager.cs" />
     <Compile Include="GestureManagerInstance.cs" />
-<<<<<<< HEAD
     <Compile Include="Gestures\Base\PinnedTransformGestureBase.cs" />
     <Compile Include="Gestures\Base\TransformGestureBase.cs" />
     <Compile Include="Gestures\Clustered\ClusteredTransformGesture.cs" />
@@ -82,9 +81,7 @@
     <Compile Include="Gestures\UI\UIGesture.cs" />
     <Compile Include="Layers\ProjectionParams.cs" />
     <Compile Include="Layers\UILayer.cs" />
-=======
     <Compile Include="InputSources\StandaloneInput.cs" />
->>>>>>> fc41ddb0
     <Compile Include="Utils\EventHandlerExtensions.cs" />
     <Compile Include="Gestures\FlickGesture.cs" />
     <Compile Include="Gestures\Gesture.cs" />
