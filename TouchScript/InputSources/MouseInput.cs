--- conflicted
+++ resolved
@@ -135,12 +135,8 @@
 
         #region Protected methods
 
-<<<<<<< HEAD
+        /// <inheritdoc />
         protected override ITouch beginTouch(Vector2 position)
-=======
-        /// <inheritdoc />
-        protected override int beginTouch(Vector2 position)
->>>>>>> e6cf6228
         {
             return beginTouch(position, new Tags(Tags));
         }
