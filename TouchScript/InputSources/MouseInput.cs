/*
 * @author Valentin Simonov / http://va.lent.in/
 */

using TouchScript.Utils.Attributes;
using UnityEngine;

namespace TouchScript.InputSources
{
    /// <summary>
    /// Input source which transfers mouse clicks to touches.
    /// </summary>
    [AddComponentMenu("TouchScript/Input Sources/Mouse Input")]
    public sealed class MouseInput : InputSource
    {
        
        #region Public properties

        /// <summary>
        /// Indicates if this input source should be disabled on mobile platforms.
        /// </summary>
        /// <remarks>
        /// Operation Systems which support touch input send first touches as mouse clicks which may result in duplicated touch points in exactly the same coordinates. This affects clusters and multitouch gestures.
        /// </remarks>
        [ToggleLeft] public bool DisableOnMobilePlatforms = true;

        /// <summary>
        /// Tags added to touches coming from this input.
        /// </summary>
        public Tags Tags = new Tags(Tags.INPUT_MOUSE);

        #endregion

        #region Private variables

        private MouseHandler mouseHandler;

        #endregion

        #region Unity methods

        /// <inheritdoc />
        protected override void OnEnable()
        {
            base.OnEnable();

            Debug.LogWarning("MouseInput is deprecated. Please use StandaloneInput.");

            if (DisableOnMobilePlatforms)
            {
                switch (Application.platform)
                {
                    case RuntimePlatform.Android:
                    case RuntimePlatform.IPhonePlayer:
                    case RuntimePlatform.WP8Player:
                    case RuntimePlatform.MetroPlayerARM:
                    case RuntimePlatform.MetroPlayerX64:
                    case RuntimePlatform.MetroPlayerX86:
                    case RuntimePlatform.TizenPlayer:
                    case RuntimePlatform.BlackBerryPlayer:
                        // don't need mouse here
                        enabled = false;
                        return;
                }
            }

            mouseHandler = new MouseHandler((p) => beginTouch(p, new Tags(Tags)), moveTouch, endTouch, cancelTouch);
        }

        /// <inheritdoc />
        protected override void OnDisable()
        {
            mouseHandler.Destroy();
            mouseHandler = null;

            base.OnDisable();
        }

        /// <inheritdoc />
        protected override void Update()
        {
            base.Update();

<<<<<<< HEAD
            var upHandled = false;
            if (Input.GetMouseButtonUp(0))
            {
                if (mousePointId != -1)
                {
                    endTouch(mousePointId);
                    mousePointId = -1;
                    upHandled = true;
                }
            }

            if (fakeMousePointId > -1 && !(Input.GetKey(KeyCode.LeftAlt) || Input.GetKey(KeyCode.RightAlt)))
            {
                endTouch(fakeMousePointId);
                fakeMousePointId = -1;
            }

            if (Input.GetMouseButtonDown(0))
            {
                var pos = mousePointPos = Input.mousePosition;
                if ((Input.GetKey(KeyCode.LeftAlt) || Input.GetKey(KeyCode.RightAlt)) && fakeMousePointId == -1)
                {
                    if (fakeMousePointId == -1) fakeMousePointId = beginTouch(new Vector2(pos.x, pos.y)).Id;
                }
                else
                {
                    if (mousePointId == -1) mousePointId = beginTouch(new Vector2(pos.x, pos.y)).Id;
                }
            }
            else if (Input.GetMouseButton(0))
            {
                var pos = Input.mousePosition;
                if (mousePointPos != pos)
                {
                    mousePointPos = pos;
                    if (fakeMousePointId > -1 && mousePointId == -1)
                    {
                        moveTouch(fakeMousePointId, new Vector2(pos.x, pos.y));
                    }
                    else
                    {
                        moveTouch(mousePointId, new Vector2(pos.x, pos.y));
                    }
                }
            }

            if (Input.GetMouseButtonUp(0) && !upHandled)
            {
                endTouch(mousePointId);
                mousePointId = -1;
            }
=======
            mouseHandler.Update();
>>>>>>> fc41ddb0
        }

        #endregion

    }
}<|MERGE_RESOLUTION|>--- conflicted
+++ resolved
@@ -81,61 +81,7 @@
         {
             base.Update();
 
-<<<<<<< HEAD
-            var upHandled = false;
-            if (Input.GetMouseButtonUp(0))
-            {
-                if (mousePointId != -1)
-                {
-                    endTouch(mousePointId);
-                    mousePointId = -1;
-                    upHandled = true;
-                }
-            }
-
-            if (fakeMousePointId > -1 && !(Input.GetKey(KeyCode.LeftAlt) || Input.GetKey(KeyCode.RightAlt)))
-            {
-                endTouch(fakeMousePointId);
-                fakeMousePointId = -1;
-            }
-
-            if (Input.GetMouseButtonDown(0))
-            {
-                var pos = mousePointPos = Input.mousePosition;
-                if ((Input.GetKey(KeyCode.LeftAlt) || Input.GetKey(KeyCode.RightAlt)) && fakeMousePointId == -1)
-                {
-                    if (fakeMousePointId == -1) fakeMousePointId = beginTouch(new Vector2(pos.x, pos.y)).Id;
-                }
-                else
-                {
-                    if (mousePointId == -1) mousePointId = beginTouch(new Vector2(pos.x, pos.y)).Id;
-                }
-            }
-            else if (Input.GetMouseButton(0))
-            {
-                var pos = Input.mousePosition;
-                if (mousePointPos != pos)
-                {
-                    mousePointPos = pos;
-                    if (fakeMousePointId > -1 && mousePointId == -1)
-                    {
-                        moveTouch(fakeMousePointId, new Vector2(pos.x, pos.y));
-                    }
-                    else
-                    {
-                        moveTouch(mousePointId, new Vector2(pos.x, pos.y));
-                    }
-                }
-            }
-
-            if (Input.GetMouseButtonUp(0) && !upHandled)
-            {
-                endTouch(mousePointId);
-                mousePointId = -1;
-            }
-=======
             mouseHandler.Update();
->>>>>>> fc41ddb0
         }
 
         #endregion
