--- conflicted
+++ resolved
@@ -76,19 +76,12 @@
         /// <summary>
         /// Layer's screen to world projection normal.
         /// </summary>
-<<<<<<< HEAD
         public virtual Vector3 WorldProjectionNormal { get { return Vector3.forward; } }
 
         /// <summary>
         /// Layer's world projection origin.
         /// </summary>
         public virtual Vector3 LayerOrigin { get { return Vector3.zero; } }
-=======
-        public virtual Vector3 WorldProjectionNormal
-        {
-            get { return transform.forward; }
-        }
->>>>>>> 3416ce0e
 
         #endregion
 
