--- conflicted
+++ resolved
@@ -108,16 +108,10 @@
                 if (!_camera.pixelRect.Contains(position)) return LayerHitResult.Miss;
             }
 
-<<<<<<< HEAD
-            hit = TouchHitFactory.Instance.GetTouchHit(transform);
+            hit = new TouchHit(transform);
             transform.GetComponents(tmpHitTestList);
             var count = tmpHitTestList.Count;
             if (count == 0) return LayerHitResult.Hit;
-=======
-            hit = new TouchHit(transform);
-            var hitTests = transform.GetComponents<HitTest>();
-            if (hitTests.Length == 0) return LayerHitResult.Hit;
->>>>>>> 37e1925b
 
             for (var i = 0; i < count; i++)
             {
@@ -131,22 +125,19 @@
             return LayerHitResult.Hit;
         }
 
+        /// <inheritdoc />
         public override ProjectionParams GetProjectionParams(ITouch touch)
         {
-<<<<<<< HEAD
-            if (_camera == null) return base.ProjectTo(screenPosition, projectionPlane);
-            return ProjectionUtils.CameraToPlaneProjection(screenPosition, _camera, projectionPlane);
-        }
-
-        /// <inheritdoc />
+			if (_camera == null) return DEFAULT_PROJECTION_PARAMS;
+            return new ProjectionParams(cameraLayerProjection);
+        }
+
+        /// <inheritdoc />
+        // TODO: this is probably broken after UI branch merge
         public override Vector2 ProjectFrom(Vector3 worldPosition)
         {
             if (_camera == null) return base.ProjectFrom(worldPosition);
             return _camera.WorldToScreenPoint(worldPosition);
-=======
-            if (_camera == null) return DEFAULT_PROJECTION_PARAMS;
-            return new ProjectionParams(cameraLayerProjection);
->>>>>>> 37e1925b
         }
 
         #endregion
