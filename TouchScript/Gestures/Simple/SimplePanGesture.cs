/*
 * @author Valentin Simonov / http://va.lent.in/
 */

using System;
using System.Collections.Generic;
using TouchScript.Utils;
using UnityEngine;

namespace TouchScript.Gestures.Simple
{
    /// <summary>
    /// Simple Pan gesture which only relies on the first touch.
    /// </summary>
    [AddComponentMenu("TouchScript/Gestures/Simple Pan Gesture")]
    public class SimplePanGesture : Transform2DGestureBase
    {
        #region Constants

        /// <summary>
        /// Message name when gesture starts
        /// </summary>
        public const string PAN_START_MESSAGE = "OnPanStart";

        /// <summary>
        /// Message name when gesture updates
        /// </summary>
        public const string PAN_MESSAGE = "OnPan";

        /// <summary>
        /// Message name when gesture ends
        /// </summary>
        public const string PAN_COMPLETE_MESSAGE = "OnPanComplete";

        #endregion

        #region Events

        /// <summary>
        /// Occurs when gesture starts.
        /// </summary>
        public event EventHandler<EventArgs> PanStarted
        {
            add { panStartedInvoker += value; }
            remove { panStartedInvoker -= value; }
        }

        /// <summary>
        /// Occurs when gesture updates.
        /// </summary>
        public event EventHandler<EventArgs> Panned
        {
            add { pannedInvoker += value; }
            remove { pannedInvoker -= value; }
        }

        /// <summary>
        /// Occurs when gesture ends.
        /// </summary>
        public event EventHandler<EventArgs> PanCompleted
        {
            add { panCompletedInvoker += value; }
            remove { panCompletedInvoker -= value; }
        }

        // Needed to overcome iOS AOT limitations
        private EventHandler<EventArgs> panStartedInvoker, pannedInvoker, panCompletedInvoker;

        #endregion

        #region Public properties

        /// <summary>
        /// Gets or sets minimum distance in cm for touch points to move for gesture to begin. 
        /// </summary>
        /// <value>Minimum value in cm user must move their fingers to start this gesture.</value>
        public float MovementThreshold
        {
            get { return movementThreshold; }
            set { movementThreshold = value; }
        }

        /// <summary>
        /// Gets delta position in world coordinates.
        /// </summary>
        /// <value>Delta position between this frame and the last frame in world coordinates.</value>
        public Vector3 WorldDeltaPosition { get; private set; }

        /// <summary>
        /// Gets delta position in local coordinates.
        /// </summary>
        /// <value>Delta position between this frame and the last frame in local coordinates.</value>
        public Vector3 LocalDeltaPosition
        {
            get { return TransformUtils.GlobalToLocalVector(cachedTransform, WorldDeltaPosition); }
        }

        /// <inheritdoc />
        public override Vector2 ScreenPosition
        {
            get
            {
                if (NumTouches < 2) return base.ScreenPosition;
                return (activeTouches[0].Position + activeTouches[1].Position) * .5f;
            }
        }

        /// <inheritdoc />
        public override Vector2 PreviousScreenPosition
        {
            get
            {
                if (NumTouches < 2) return base.PreviousScreenPosition;
                return (activeTouches[0].PreviousPosition + activeTouches[1].PreviousPosition) * .5f;
            }
        }

        #endregion

        #region Private variables

        [SerializeField]
        private float movementThreshold = 0.5f;

        private Vector2 movementBuffer;
        private bool isMoving = false;

        #endregion

        #region Gesture callbacks

        /// <inheritdoc />
        protected override void touchesMoved(IList<ITouch> touches)
        {
            base.touchesMoved(touches);

            var projectionParams = ActiveTouches[0].ProjectionParams;

            var worldDelta = Vector3.zero;

            if (touchesNumState != TouchesNumState.InRange) return;

            Vector3 oldWorldCenter, newWorldCenter;
            Vector2 oldScreenCenter = PreviousScreenPosition;
            Vector2 newScreenCenter = ScreenPosition;

            if (isMoving)
            {
                oldWorldCenter = projectionParams.Project(oldScreenCenter, WorldTransformPlane);
                newWorldCenter = projectionParams.Project(newScreenCenter, WorldTransformPlane);
                worldDelta = newWorldCenter - oldWorldCenter;
            }
            else
            {
                movementBuffer += newScreenCenter - oldScreenCenter;
                var dpiMovementThreshold = MovementThreshold * touchManager.DotsPerCentimeter;
                if (movementBuffer.sqrMagnitude > dpiMovementThreshold * dpiMovementThreshold)
                {
                    isMoving = true;
<<<<<<< HEAD
                    oldWorldCenter = projectionLayer.ProjectTo(newScreenCenter - movementBuffer, WorldTransformPlane);
                    newWorldCenter = projectionLayer.ProjectTo(newScreenCenter, WorldTransformPlane);
=======
                    oldWorldCenter = projectionParams.Project(oldScreenCenter - movementBuffer, WorldTransformPlane);
                    newWorldCenter = projectionParams.Project(newScreenCenter, WorldTransformPlane);
>>>>>>> 37e1925b
                    worldDelta = newWorldCenter - oldWorldCenter;
                }
                else
                {
                    newWorldCenter = projectionParams.Project(newScreenCenter - movementBuffer, WorldTransformPlane);
                    oldWorldCenter = newWorldCenter;
                }
            }

            if (worldDelta != Vector3.zero)
            {
                switch (State)
                {
                    case GestureState.Possible:
                    case GestureState.Began:
                    case GestureState.Changed:
                        PreviousWorldTransformCenter = oldWorldCenter;
                        WorldTransformCenter = newWorldCenter;
                        WorldDeltaPosition = worldDelta;

                        if (State == GestureState.Possible)
                        {
                            setState(GestureState.Began);
                        }
                        else
                        {
                            setState(GestureState.Changed);
                        }
                        break;
                }
            }
        }

        /// <inheritdoc />
        protected override void onBegan()
        {
            base.onBegan();
            if (panStartedInvoker != null) panStartedInvoker.InvokeHandleExceptions(this, EventArgs.Empty);
            if (pannedInvoker != null) pannedInvoker.InvokeHandleExceptions(this, EventArgs.Empty);
            if (UseSendMessage && SendMessageTarget != null)
            {
                SendMessageTarget.SendMessage(PAN_START_MESSAGE, this, SendMessageOptions.DontRequireReceiver);
                SendMessageTarget.SendMessage(PAN_MESSAGE, this, SendMessageOptions.DontRequireReceiver);
            }
        }

        /// <inheritdoc />
        protected override void onChanged()
        {
            base.onChanged();
            if (pannedInvoker != null) pannedInvoker.InvokeHandleExceptions(this, EventArgs.Empty);
            if (UseSendMessage && SendMessageTarget != null) SendMessageTarget.SendMessage(PAN_MESSAGE, this, SendMessageOptions.DontRequireReceiver);
        }

        /// <inheritdoc />
        protected override void onRecognized()
        {
            base.onRecognized();
            if (panCompletedInvoker != null) panCompletedInvoker.InvokeHandleExceptions(this, EventArgs.Empty);
            if (UseSendMessage && SendMessageTarget != null) SendMessageTarget.SendMessage(PAN_COMPLETE_MESSAGE, this, SendMessageOptions.DontRequireReceiver);
        }

        /// <inheritdoc />
        protected override void reset()
        {
            base.reset();

            WorldDeltaPosition = Vector3.zero;
            movementBuffer = Vector2.zero;
            isMoving = false;
        }

        #endregion
    }
}<|MERGE_RESOLUTION|>--- conflicted
+++ resolved
@@ -157,13 +157,8 @@
                 if (movementBuffer.sqrMagnitude > dpiMovementThreshold * dpiMovementThreshold)
                 {
                     isMoving = true;
-<<<<<<< HEAD
                     oldWorldCenter = projectionLayer.ProjectTo(newScreenCenter - movementBuffer, WorldTransformPlane);
                     newWorldCenter = projectionLayer.ProjectTo(newScreenCenter, WorldTransformPlane);
-=======
-                    oldWorldCenter = projectionParams.Project(oldScreenCenter - movementBuffer, WorldTransformPlane);
-                    newWorldCenter = projectionParams.Project(newScreenCenter, WorldTransformPlane);
->>>>>>> 37e1925b
                     worldDelta = newWorldCenter - oldWorldCenter;
                 }
                 else
