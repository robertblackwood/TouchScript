/*
 * @author Valentin Simonov / http://va.lent.in/
 */

using System;
using System.Collections.Generic;
using System.Collections.ObjectModel;
using TouchScript.Hit;
using TouchScript.Layers;
using TouchScript.Utils;
using TouchScript.Utils.Attributes;
using UnityEngine;

namespace TouchScript.Gestures
{
    /// <summary>
    /// Base class for all gestures
    /// </summary>
    public abstract class Gesture : DebuggableMonoBehaviour
    {
        #region Constants

        /// <summary>
        /// Message sent when gesture changes state if SendMessage is used.
        /// </summary>
        public const string STATE_CHANGE_MESSAGE = "OnGestureStateChange";

        /// <summary>
        /// Message sent when gesture is cancelled if SendMessage is used.
        /// </summary>
        public const string CANCEL_MESSAGE = "OnGestureCancel";

        /// <summary>
        /// Possible states of a gesture.
        /// </summary>
        public enum GestureState
        {
            /// <summary>
            /// Gesture is possible.
            /// </summary>
            Possible,

            /// <summary>
            /// Continuous gesture has just begun.
            /// </summary>
            Began,

            /// <summary>
            /// Started continuous gesture is updated.
            /// </summary>
            Changed,

            /// <summary>
            /// Continuous gesture is ended.
            /// </summary>
            Ended,

            /// <summary>
            /// Gesture is cancelled.
            /// </summary>
            Cancelled,

            /// <summary>
            /// Gesture is failed by itself or by another recognized gesture.
            /// </summary>
            Failed,

            /// <summary>
            /// Gesture is recognized.
            /// </summary>
            Recognized = Ended
        }

        protected enum TouchesNumState
        {
            InRange,
            TooFew,
            TooMany,
            PassedMinThreshold,
            PassedMaxThreshold,
            PassedMinMaxThreshold
        }

        #endregion

        #region Events

        /// <summary>
        /// Occurs when gesture changes state.
        /// </summary>
        public event EventHandler<GestureStateChangeEventArgs> StateChanged
        {
            add { stateChangedInvoker += value; }
            remove { stateChangedInvoker -= value; }
        }

        /// <summary>
        /// Occurs when gesture is cancelled.
        /// </summary>
        public event EventHandler<EventArgs> Cancelled
        {
            add { cancelledInvoker += value; }
            remove { cancelledInvoker -= value; }
        }

        // Needed to overcome iOS AOT limitations
        private EventHandler<GestureStateChangeEventArgs> stateChangedInvoker;
        private EventHandler<EventArgs> cancelledInvoker;

        #endregion

        #region Public properties

        public int MinTouches
        {
            get { return minTouches; }
            set
            {
                if (value < 0) return;
                minTouches = value;
            }
        }

        public int MaxTouches
        {
            get { return maxTouches; }
            set
            {
                if (value < 0) return;
                maxTouches = value;
            }
        }

        /// <summary>
        /// Gets or sets another gesture which must fail before this gesture can be recognized.
        /// </summary>
        /// <value>
        /// The gesture which must fail before this gesture can be recognized;
        /// </value>
        public Gesture RequireGestureToFail
        {
            get { return requireGestureToFail; }
            set
            {
                if (requireGestureToFail != null)
                    requireGestureToFail.StateChanged -= requiredToFailGestureStateChangedHandler;
                requireGestureToFail = value;
                if (requireGestureToFail != null)
                    requireGestureToFail.StateChanged += requiredToFailGestureStateChangedHandler;
            }
        }

        /// <summary>
        /// Gets or sets the flag if touches should be treated as a cluster.
        /// </summary>
        /// <value><c>true</c> if touches should be treated as a cluster; otherwise, <c>false</c>.</value>
        /// <remarks>
        /// At the end of a gesture when touches are lifted off due to the fact that computers are faster than humans the very last touch's position will be gesture's <see cref="ScreenPosition"/> after that. This flag is used to combine several touches which from the point of a user were lifted off simultaneously and set their centroid as gesture's <see cref="ScreenPosition"/>.
        /// </remarks>
        public bool CombineTouches
        {
            get { return combineTouches; }
            set { combineTouches = value; }
        }

        /// <summary>
        /// Gets or sets time interval before gesture is recognized to combine all lifted touch points into a cluster to use its center as <see cref="ScreenPosition"/>.
        /// </summary>
        /// <value>Time in seconds to treat touches lifted off during this interval as a single gesture.</value>
        public float CombineTouchesInterval
        {
            get { return combineTouchesInterval; }
            set { combineTouchesInterval = value; }
        }

        /// <summary>
        /// Gets or sets whether gesture should use Unity's SendMessage in addition to C# events.
        /// </summary>
        /// <value><c>true</c> if gesture uses SendMessage; otherwise, <c>false</c>.</value>
        public bool UseSendMessage
        {
            get { return useSendMessage; }
            set { useSendMessage = value; }
        }

        /// <summary>
        /// Gets or sets a value indicating whether state change events are broadcasted if <see cref="UseSendMessage"/> is true..
        /// </summary>
        /// <value><c>true</c> if state change events should be broadcaster; otherwise, <c>false</c>.</value>
        public bool SendStateChangeMessages
        {
            get { return sendStateChangeMessages; }
            set { sendStateChangeMessages = value; }
        }

        /// <summary>
        /// Gets or sets the target of Unity messages sent from this gesture.
        /// </summary>
        /// <value>The target of Unity messages.</value>
        public GameObject SendMessageTarget
        {
            get { return sendMessageTarget; }
            set
            {
                sendMessageTarget = value;
                if (value == null) sendMessageTarget = gameObject;
            }
        }

        /// <summary>
        /// Gets current gesture state.
        /// </summary>
        /// <value>Current state of the gesture.</value>
        public GestureState State
        {
            get { return state; }
            private set
            {
                PreviousState = state;
                state = value;

                switch (value)
                {
                    case GestureState.Possible:
                        onPossible();
                        break;
                    case GestureState.Began:
                        onBegan();
                        break;
                    case GestureState.Changed:
                        onChanged();
                        break;
                    case GestureState.Recognized:
                        onRecognized();
                        break;
                    case GestureState.Failed:
                        onFailed();
                        break;
                    case GestureState.Cancelled:
                        onCancelled();
                        break;
                }

                if (stateChangedInvoker != null)
                    stateChangedInvoker.InvokeHandleExceptions(this,
                        new GestureStateChangeEventArgs(state, PreviousState));
                if (useSendMessage && sendStateChangeMessages && SendMessageTarget != null)
                    sendMessageTarget.SendMessage(STATE_CHANGE_MESSAGE, this, SendMessageOptions.DontRequireReceiver);
            }
        }

        /// <summary>
        /// Gets previous gesture state.
        /// </summary>
        /// <value>Previous state of the gesture.</value>
        public GestureState PreviousState { get; private set; }

        /// <summary>
        /// Gets current screen position.
        /// </summary>
        /// <value>Gesture's position in screen coordinates.</value>
        public virtual Vector2 ScreenPosition
        {
            get
            {
                if (NumTouches == 0)
                {
                    if (!TouchManager.IsInvalidPosition(cachedScreenPosition)) return cachedScreenPosition;
                    return TouchManager.INVALID_POSITION;
                }
                return ClusterUtils.Get2DCenterPosition(activeTouches);
            }
        }

        /// <summary>
        /// Gets previous screen position.
        /// </summary>
        /// <value>Gesture's previous position in screen coordinates.</value>
        public virtual Vector2 PreviousScreenPosition
        {
            get
            {
                if (NumTouches == 0)
                {
                    if (!TouchManager.IsInvalidPosition(cachedPreviousScreenPosition))
                        return cachedPreviousScreenPosition;
                    return TouchManager.INVALID_POSITION;
                }
                return ClusterUtils.GetPrevious2DCenterPosition(activeTouches);
            }
        }

        /// <summary>
        /// Gets normalized screen position.
        /// </summary>
        /// <value>Gesture's position in normalized screen coordinates.</value>
        public Vector2 NormalizedScreenPosition
        {
            get
            {
                var position = ScreenPosition;
                if (TouchManager.IsInvalidPosition(position)) return TouchManager.INVALID_POSITION;
                return new Vector2(position.x/Screen.width, position.y/Screen.height);
            }
        }

        /// <summary>
        /// Gets previous screen position.
        /// </summary>
        /// <value>Gesture's previous position in normalized screen coordinates.</value>
        public Vector2 PreviousNormalizedScreenPosition
        {
            get
            {
                var position = PreviousScreenPosition;
                if (TouchManager.IsInvalidPosition(position)) return TouchManager.INVALID_POSITION;
                return new Vector2(position.x/Screen.width, position.y/Screen.height);
            }
        }

        /// <summary>
        /// Gets list of gesture's active touch points.
        /// </summary>
        /// <value>The list of touches owned by this gesture.</value>
        public IList<ITouch> ActiveTouches
        {
            get
            {
                if (readonlyActiveTouches == null)
                    readonlyActiveTouches = new ReadOnlyCollection<ITouch>(activeTouches);
                return readonlyActiveTouches;
            }
        }

        /// <summary>
        /// Gets the number of active touch points.
        /// </summary>
        /// <value>The number of touches owned by this gesture.</value>
        public int NumTouches
        {
            get { return numTouches; }
        }

        /// <summary>
        /// An object implementing <see cref="IGestureDelegate"/> to be asked for gesture specific actions.
        /// </summary>
        public IGestureDelegate Delegate { get; set; }

        #endregion

        #region Private variables

        /// <summary>
        /// Reference to global GestureManager.
        /// </summary>
        protected IGestureManager gestureManager
        {
            // implemented as a property because it returns IGestureManager but we need to reference GestureManagerInstance to access internal methods
            get { return gestureManagerInstance; }
        }

        /// <summary>
        /// Reference to global TouchManager.
        /// </summary>
        protected ITouchManager touchManager { get; private set; }

        protected TouchesNumState touchesNumState { get; private set; }

        /// <summary>
        /// Touch points the gesture currently owns and works with.
        /// </summary>
        protected List<ITouch> activeTouches = new List<ITouch>(10);

        /// <summary>
        /// Cached transform of the parent object.
        /// </summary>
        protected Transform cachedTransform;

#pragma warning disable 0169
        [SerializeField] private bool advancedProps; // is used to save if advanced properties are opened or closed
#pragma warning restore 0169

        [SerializeField] private int minTouches = 0;

        [SerializeField] private int maxTouches = 0;

        [SerializeField] [ToggleLeft] private bool combineTouches = false;

        [SerializeField] private float combineTouchesInterval = .3f;

        [SerializeField] [ToggleLeft] private bool useSendMessage = false;

        [SerializeField] [ToggleLeft] private bool sendStateChangeMessages = false;

        [SerializeField] private GameObject sendMessageTarget;

        [SerializeField] [NullToggle] private Gesture requireGestureToFail;

        [SerializeField]
        // Serialized list of gestures for Unity IDE.
        private List<Gesture> friendlyGestures = new List<Gesture>();

        private int numTouches;
        private ReadOnlyCollection<ITouch> readonlyActiveTouches;
        private TimedSequence<ITouch> touchSequence = new TimedSequence<ITouch>();
        private GestureManagerInstance gestureManagerInstance;
        private GestureState delayedStateChange = GestureState.Possible;
        private bool requiredGestureFailed = false;
        private GestureState state = GestureState.Possible;

        /// <summary>
        /// Cached screen position. 
        /// Used to keep tap's position which can't be calculated from touch points when the gesture is recognized since all touch points are gone.
        /// </summary>
        private Vector2 cachedScreenPosition;

        /// <summary>
        /// Cached previous screen position.
        /// Used to keep tap's position which can't be calculated from touch points when the gesture is recognized since all touch points are gone.
        /// </summary>
        private Vector2 cachedPreviousScreenPosition;

        #endregion

        #region Public methods

        /// <summary>
        /// Adds a friendly gesture.
        /// </summary>
        /// <param name="gesture">The gesture.</param>
        public void AddFriendlyGesture(Gesture gesture)
        {
            if (gesture == null || gesture == this) return;

            registerFriendlyGesture(gesture);
            gesture.registerFriendlyGesture(this);
        }

        /// <summary>
        /// Checks if a gesture is friendly with this gesture.
        /// </summary>
        /// <param name="gesture">A gesture to check.</param>
        /// <returns>True if gestures are friendly; false otherwise.</returns>
        public bool IsFriendly(Gesture gesture)
        {
            return friendlyGestures.Contains(gesture);
        }

        /// <summary>
        /// Gets result of casting a ray from gesture touch points' centroid screen position.
        /// </summary>
        /// <returns>true if ray hits gesture's target; otherwise, false.</returns>
        public bool GetTargetHitResult()
        {
            ITouchHit hit;
            return GetTargetHitResult(ScreenPosition, out hit);
        }

        /// <summary>
        /// Gets result of casting a ray from gesture touch points centroid screen position.
        /// </summary>
        /// <param name="hit">Raycast result</param>
        /// <returns>true if ray hits gesture's target; otherwise, false.</returns>
        public bool GetTargetHitResult(out ITouchHit hit)
        {
            return GetTargetHitResult(ScreenPosition, out hit);
        }

        /// <summary>
        /// Gets result of casting a ray from specific screen position.
        /// </summary>
        /// <param name="position">The position.</param>
        /// <returns>true if ray hits gesture's target; otherwise, false.</returns>
        public bool GetTargetHitResult(Vector2 position)
        {
            ITouchHit hit;
            return GetTargetHitResult(position, out hit);
        }

        /// <summary>
        /// Gets result of casting a ray from specific screen position.
        /// </summary>
        /// <param name="position">The position.</param>
        /// <param name="hit">Raycast result.</param>
        /// <returns>true if ray hits gesture's target; otherwise, false.</returns>
        public virtual bool GetTargetHitResult(Vector2 position, out ITouchHit hit)
        {
            TouchLayer layer = null;
            if (!touchManager.GetHitTarget(position, out hit, out layer)) return false;

            if (cachedTransform == hit.Transform || hit.Transform.IsChildOf(cachedTransform)) return true;
            return false;
        }

        /// <summary>
        /// Determines whether gesture controls a touch point.
        /// </summary>
        /// <param name="touch">The touch.</param>
        /// <returns>
        ///   <c>true</c> if gesture controls the touch point; otherwise, <c>false</c>.
        /// </returns>
        public bool HasTouch(ITouch touch)
        {
            return activeTouches.Contains(touch);
        }

        /// <summary>
        /// Determines whether this instance can prevent the specified gesture.
        /// </summary>
        /// <param name="gesture">The gesture.</param>
        /// <returns>
        ///   <c>true</c> if this instance can prevent the specified gesture; otherwise, <c>false</c>.
        /// </returns>
        public virtual bool CanPreventGesture(Gesture gesture)
        {
            if (Delegate == null)
            {
                if (gesture.CanBePreventedByGesture(this)) return !IsFriendly(gesture);
                return false;
            }
            return !Delegate.ShouldRecognizeSimultaneously(this, gesture);
        }

        /// <summary>
        /// Determines whether this instance can be prevented by specified gesture.
        /// </summary>
        /// <param name="gesture">The gesture.</param>
        /// <returns>
        ///   <c>true</c> if this instance can be prevented by specified gesture; otherwise, <c>false</c>.
        /// </returns>
        public virtual bool CanBePreventedByGesture(Gesture gesture)
        {
            if (Delegate == null) return !IsFriendly(gesture);
            return !Delegate.ShouldRecognizeSimultaneously(this, gesture);
        }

        /// <summary>
        /// Specifies if gesture can receive this specific touch point.
        /// </summary>
        /// <param name="touch">The touch.</param>
        /// <returns><c>true</c> if this touch should be received by the gesture; otherwise, <c>false</c>.</returns>
        public virtual bool ShouldReceiveTouch(ITouch touch)
        {
            if (Delegate == null) return true;
            return Delegate.ShouldReceiveTouch(this, touch);
        }

        /// <summary>
        /// Specifies if gesture can begin or recognize.
        /// </summary>
        /// <returns><c>true</c> if gesture should begin; otherwise, <c>false</c>.</returns>
        public virtual bool ShouldBegin()
        {
            if (Delegate == null) return true;
            return Delegate.ShouldBegin(this);
        }

        /// <summary>
        /// </summary>
        public void Cancel(bool cancelTouches, bool redispatchTouches)
        {
            switch (state)
            {
                case GestureState.Cancelled:
                case GestureState.Ended:
                case GestureState.Failed:
                    return;
            }

            setState(GestureState.Cancelled);

            if (!cancelTouches) return;
            for (var i = 0; i < numTouches; i++)
            {
                touchManager.CancelTouch(activeTouches[i].Id, redispatchTouches);
            }
        }
        public void Cancel() { Cancel(false, false); }

        #endregion

        #region Unity methods

        /// <inheritdoc />
        protected virtual void Awake()
        {
            cachedTransform = GetComponent<Transform>();

            var count = friendlyGestures.Count;
            for (var i = 0; i < count; i++)
            {
                AddFriendlyGesture(friendlyGestures[i]);
            }
            RequireGestureToFail = requireGestureToFail;
        }

        /// <summary>
        /// Unity3d Start handler.
        /// </summary>
        protected virtual void OnEnable()
        {
            // TouchManager might be different in another scene
            touchManager = TouchManager.Instance;
            gestureManagerInstance = GestureManager.Instance as GestureManagerInstance;

            if (touchManager == null)
                Debug.LogError("No TouchManager found! Please add an instance of TouchManager to the scene!");
            if (gestureManagerInstance == null)
                Debug.LogError("No GesturehManager found! Please add an instance of GesturehManager to the scene!");

            if (sendMessageTarget == null) sendMessageTarget = gameObject;
            INTERNAL_ResetGesture();
        }

        /// <summary>
        /// Unity3d OnDisable handler.
        /// </summary>
        protected virtual void OnDisable()
        {
            setState(GestureState.Failed);
        }

        /// <summary>
        /// Unity3d OnDestroy handler.
        /// </summary>
        protected virtual void OnDestroy()
        {
            var copy = new List<Gesture>(friendlyGestures);
            var count = copy.Count;
            for (var i = 0; i < count; i++)
            {
                INTERNAL_RemoveFriendlyGesture(copy[i]);
            }
            RequireGestureToFail = null;
        }

        #endregion

        #region Internal functions

        internal void INTERNAL_SetState(GestureState value)
        {
            setState(value);
        }

        internal void INTERNAL_ResetGesture()
        {
            activeTouches.Clear();
            numTouches = 0;
            delayedStateChange = GestureState.Possible;
            touchesNumState = TouchesNumState.TooFew;
            requiredGestureFailed = false;
            reset();
        }

        internal void INTERNAL_TouchesBegan(IList<ITouch> touches)
        {
            var count = touches.Count;
            var total = numTouches + count;
            touchesNumState = TouchesNumState.InRange;

            if (minTouches <= 0)
            {
                // minTouches is not set and we got our first touches
                if (numTouches == 0) touchesNumState = TouchesNumState.PassedMinThreshold;
            }
            else
            {
                if (numTouches < minTouches)
                {
                    // had < minTouches, got >= minTouches
                    if (total >= minTouches) touchesNumState = TouchesNumState.PassedMinThreshold;
                    else touchesNumState = TouchesNumState.TooFew;
                }
            }

            if (maxTouches > 0)
            {
                if (numTouches <= maxTouches)
                {
                    if (total > maxTouches)
                    {
                        // this event we crossed both minTouches and maxTouches
                        if (touchesNumState == TouchesNumState.PassedMinThreshold) touchesNumState = TouchesNumState.PassedMinMaxThreshold;
                        // this event we crossed maxTouches
                        else touchesNumState = TouchesNumState.PassedMaxThreshold;
                    }
                }
                // last event we already were over maxTouches
                else touchesNumState = TouchesNumState.TooMany;
            }

            activeTouches.AddRange(touches);
            numTouches = total;
            touchesBegan(touches);
        }

        internal void INTERNAL_TouchesMoved(IList<ITouch> touches)
        {
            touchesNumState = TouchesNumState.InRange;
            if (minTouches > 0 && numTouches < minTouches) touchesNumState = TouchesNumState.TooFew;
            if (maxTouches > 0 && touchesNumState == TouchesNumState.InRange && numTouches > maxTouches) touchesNumState = TouchesNumState.TooMany;
            touchesMoved(touches);
        }

        internal void INTERNAL_TouchesEnded(IList<ITouch> touches)
        {
            var count = touches.Count;
            var total = numTouches - count;
            touchesNumState = TouchesNumState.InRange;

            if (minTouches <= 0)
            {
                // have no touches
                if (total == 0) touchesNumState = TouchesNumState.PassedMinThreshold;
            }
            else
            {
                if (numTouches >= minTouches)
                {
                    // had >= minTouches, got < minTouches
                    if (total < minTouches) touchesNumState = TouchesNumState.PassedMinThreshold;
                }
                // last event we already were under minTouches
                else touchesNumState = TouchesNumState.TooFew;
            }

            if (maxTouches > 0)
            {
                if (numTouches > maxTouches)
                {
                    if (total <= maxTouches)
                    {
                        // this event we crossed both minTouches and maxTouches
                        if (touchesNumState == TouchesNumState.PassedMinThreshold) touchesNumState = TouchesNumState.PassedMinMaxThreshold;
                        // this event we crossed maxTouches
                        else touchesNumState = TouchesNumState.PassedMaxThreshold;
                    }
                    // last event we already were over maxTouches
                    else touchesNumState = TouchesNumState.TooMany;
                }
            }

            for (var i = 0; i < count; i++) activeTouches.Remove(touches[i]);
            numTouches = total;

            if (combineTouches)
            {
                for (var i = 0; i < count; i++)
                {
                    touchSequence.Add(touches[i]);
                }

                if (NumTouches == 0)
                {
                    // Checking which points were removed in clusterExistenceTime seconds to set their centroid as cached screen position
                    var cluster = touchSequence.FindElementsLaterThan(Time.time - combineTouchesInterval,
                        shouldCacheTouchPosition);
                    cachedScreenPosition = ClusterUtils.Get2DCenterPosition(cluster);
                    cachedPreviousScreenPosition = ClusterUtils.GetPrevious2DCenterPosition(cluster);
                }
            }
            else
            {
                if (NumTouches == 0)
                {
                    var lastPoint = touches[count - 1];
                    if (shouldCacheTouchPosition(lastPoint))
                    {
                        cachedScreenPosition = lastPoint.Position;
                        cachedPreviousScreenPosition = lastPoint.PreviousPosition;
                    }
                    else
                    {
                        cachedScreenPosition = TouchManager.INVALID_POSITION;
                        cachedPreviousScreenPosition = TouchManager.INVALID_POSITION;
                    }
                }
            }

            touchesEnded(touches);
        }

        internal void INTERNAL_TouchesCancelled(IList<ITouch> touches)
        {
            var count = touches.Count;
            var total = numTouches - count;
            touchesNumState = TouchesNumState.InRange;

            if (minTouches <= 0)
            {
                // have no touches
                if (total == 0) touchesNumState = TouchesNumState.PassedMinThreshold;
            }
            else
            {
                if (numTouches >= minTouches)
                {
                    // had >= minTouches, got < minTouches
                    if (total < minTouches) touchesNumState = TouchesNumState.PassedMinThreshold;
                }
                // last event we already were under minTouches
                else touchesNumState = TouchesNumState.TooFew;
            }

            if (maxTouches > 0)
            {
                if (numTouches > maxTouches)
                {
                    if (total <= maxTouches)
                    {
                        // this event we crossed both minTouches and maxTouches
                        if (touchesNumState == TouchesNumState.PassedMinThreshold) touchesNumState = TouchesNumState.PassedMinMaxThreshold;
                        // this event we crossed maxTouches
                        else touchesNumState = TouchesNumState.PassedMaxThreshold;
                    }
                    // last event we already were over maxTouches
                    else touchesNumState = TouchesNumState.TooMany;
                }
            }

            for (var i = 0; i < count; i++) activeTouches.Remove(touches[i]);
            numTouches = total;
            touchesCancelled(touches);
        }

        internal virtual void INTERNAL_RemoveFriendlyGesture(Gesture gesture)
        {
            if (gesture == null || gesture == this) return;

            unregisterFriendlyGesture(gesture);
            gesture.unregisterFriendlyGesture(this);
        }

        #endregion

        #region Protected methods

        /// <summary>
        /// Should the gesture cache this touch to use it later in calculation of <see cref="ScreenPosition"/>.
        /// </summary>
        /// <param name="value">Touch to cache.</param>
        /// <returns><c>true</c> if touch should be cached; <c>false</c> otherwise.</returns>
        protected virtual bool shouldCacheTouchPosition(ITouch value)
        {
            return true;
        }

        /// <summary>
        /// Tries to change gesture state.
        /// </summary>
        /// <param name="value">New state.</param>
        /// <returns><c>true</c> if state was changed; otherwise, <c>false</c>.</returns>
        protected bool setState(GestureState value)
        {
            if (gestureManagerInstance == null) return false;
            if (requireGestureToFail != null)
            {
                switch (value)
                {
                    case GestureState.Recognized:
                    case GestureState.Began:
                        if (!requiredGestureFailed)
                        {
                            delayedStateChange = value;
                            return false;
                        }
                        break;
                    case GestureState.Possible:
                    case GestureState.Failed:
                    case GestureState.Cancelled:
                        delayedStateChange = GestureState.Possible;
                        break;
                }
            }

            var newState = gestureManagerInstance.INTERNAL_GestureChangeState(this, value);
            State = newState;

            return value == newState;
        }

        #endregion

        #region Callbacks

        /// <summary>
        /// Called when new touches appear.
        /// </summary>
        /// <param name="touches">The touches.</param>
        protected virtual void touchesBegan(IList<ITouch> touches)
        {
        }

        /// <summary>
        /// Called for moved touches.
        /// </summary>
        /// <param name="touches">The touches.</param>
        protected virtual void touchesMoved(IList<ITouch> touches)
        {
        }

        /// <summary>
        /// Called if touches are removed.
        /// </summary>
        /// <param name="touches">The touches.</param>
        protected virtual void touchesEnded(IList<ITouch> touches)
        {
        }
<<<<<<< HEAD

        /// <summary>
        /// Called when touches are cancelled.
        /// </summary>
        /// <param name="touches">The touches.</param>
        protected virtual void touchesCancelled(IList<ITouch> touches)
        {
            var count = touches.Count;

            if (minTouches > 0)
            {
                if (numTouches < minTouches)
                {
                    // haven't passed the threshold yet
                    for (var i = 0; i < count; i++) activeTouches.Remove(touches[i]);
                    numTouches -= count;
                    return;
                }
                if (numTouches - count < minTouches)
                {
                    // moved below the threshold
                    switch (state)
                    {
                        case GestureState.Began:
                        case GestureState.Changed:
                            setState(GestureState.Cancelled);
                            break;
                        case GestureState.Possible:
                            setState(GestureState.Failed);
                            break;
                    }
                    return;
                }
            }

            for (var i = 0; i < count; i++) activeTouches.Remove(touches[i]);
            numTouches -= count;
            touchesCancelled(touches);
=======

        /// <summary>
        /// Called when touches are cancelled.
        /// </summary>
        /// <param name="touches">The touches.</param>
        protected virtual void touchesCancelled(IList<ITouch> touches)
        {
            if (touchesNumState == TouchesNumState.PassedMinThreshold)
            {
                // moved below the threshold
                switch (state)
                {
                    case GestureState.Began:
                    case GestureState.Changed:
                        // cancel started gestures
                        setState(GestureState.Cancelled);
                        break;
                }
            }
>>>>>>> 38692591
        }

        /// <summary>
        /// Called to reset gesture state after it fails or recognizes.
        /// </summary>
        protected virtual void reset()
        {
            cachedScreenPosition = TouchManager.INVALID_POSITION;
            cachedPreviousScreenPosition = TouchManager.INVALID_POSITION;
        }

        /// <summary>
        /// Called when state is changed to Possible.
        /// </summary>
        protected virtual void onPossible()
        {
        }

        /// <summary>
        /// Called when state is changed to Began.
        /// </summary>
        protected virtual void onBegan()
        {
        }

        /// <summary>
        /// Called when state is changed to Changed.
        /// </summary>
        protected virtual void onChanged()
        {
        }

        /// <summary>
        /// Called when state is changed to Recognized.
        /// </summary>
        protected virtual void onRecognized()
        {
        }

        /// <summary>
        /// Called when state is changed to Failed.
        /// </summary>
        protected virtual void onFailed()
        {
        }

        /// <summary>
        /// Called when state is changed to Cancelled.
        /// </summary>
        protected virtual void onCancelled()
        {
            if (cancelledInvoker != null) cancelledInvoker.InvokeHandleExceptions(this, EventArgs.Empty);
            if (useSendMessage && SendMessageTarget != null)
                sendMessageTarget.SendMessage(CANCEL_MESSAGE, this, SendMessageOptions.DontRequireReceiver);
        }

        #endregion

        #region Private functions

        private void registerFriendlyGesture(Gesture gesture)
        {
            if (gesture == null || gesture == this) return;

            if (!friendlyGestures.Contains(gesture)) friendlyGestures.Add(gesture);
        }

        private void unregisterFriendlyGesture(Gesture gesture)
        {
            if (gesture == null || gesture == this) return;

            friendlyGestures.Remove(gesture);
        }

        #endregion

        #region Event handlers

        private void requiredToFailGestureStateChangedHandler(object sender, GestureStateChangeEventArgs e)
        {
            if ((sender as Gesture) != requireGestureToFail) return;
            switch (e.State)
            {
                case GestureState.Failed:
                    requiredGestureFailed = true;
                    if (delayedStateChange != GestureState.Possible)
                    {
                        setState(delayedStateChange);
                    }
                    break;
                case GestureState.Began:
                case GestureState.Recognized:
                case GestureState.Cancelled:
                    if (state != GestureState.Failed) setState(GestureState.Failed);
                    break;
            }
        }

        #endregion
    }

    /// <summary>
    /// Event arguments for Gesture events
    /// </summary>
    public class GestureStateChangeEventArgs : EventArgs
    {
        /// <summary>
        /// Previous gesture state.
        /// </summary>
        public Gesture.GestureState PreviousState { get; private set; }

        /// <summary>
        /// Current gesture state.
        /// </summary>
        public Gesture.GestureState State { get; private set; }

        /// <summary>
        /// Initializes a new instance of the <see cref="GestureStateChangeEventArgs"/> class.
        /// </summary>
        /// <param name="state">Current gesture state.</param>
        /// <param name="previousState">Previous gesture state.</param>
        public GestureStateChangeEventArgs(Gesture.GestureState state, Gesture.GestureState previousState)
        {
            State = state;
            PreviousState = previousState;
        }
    }
}<|MERGE_RESOLUTION|>--- conflicted
+++ resolved
@@ -907,46 +907,6 @@
         protected virtual void touchesEnded(IList<ITouch> touches)
         {
         }
-<<<<<<< HEAD
-
-        /// <summary>
-        /// Called when touches are cancelled.
-        /// </summary>
-        /// <param name="touches">The touches.</param>
-        protected virtual void touchesCancelled(IList<ITouch> touches)
-        {
-            var count = touches.Count;
-
-            if (minTouches > 0)
-            {
-                if (numTouches < minTouches)
-                {
-                    // haven't passed the threshold yet
-                    for (var i = 0; i < count; i++) activeTouches.Remove(touches[i]);
-                    numTouches -= count;
-                    return;
-                }
-                if (numTouches - count < minTouches)
-                {
-                    // moved below the threshold
-                    switch (state)
-                    {
-                        case GestureState.Began:
-                        case GestureState.Changed:
-                            setState(GestureState.Cancelled);
-                            break;
-                        case GestureState.Possible:
-                            setState(GestureState.Failed);
-                            break;
-                    }
-                    return;
-                }
-            }
-
-            for (var i = 0; i < count; i++) activeTouches.Remove(touches[i]);
-            numTouches -= count;
-            touchesCancelled(touches);
-=======
 
         /// <summary>
         /// Called when touches are cancelled.
@@ -966,7 +926,6 @@
                         break;
                 }
             }
->>>>>>> 38692591
         }
 
         /// <summary>
