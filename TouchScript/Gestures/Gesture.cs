/*
 * @author Valentin Simonov / http://va.lent.in/
 */

using System;
using System.Collections.Generic;
using System.Collections.ObjectModel;
using TouchScript.Hit;
using TouchScript.Layers;
using TouchScript.Utils;
using TouchScript.Utils.Attributes;
using UnityEngine;

namespace TouchScript.Gestures
{
    /// <summary>
    /// Base class for all gestures
    /// </summary>
    public abstract class Gesture : MonoBehaviour
    {
        #region Constants

        /// <summary>
        /// Message sent when gesture changes state if SendMessage is used.
        /// </summary>
        public const string STATE_CHANGE_MESSAGE = "OnGestureStateChange";

        /// <summary>
        /// Possible states of a gesture.
        /// </summary>
        public enum GestureState
        {
            /// <summary>
            /// Gesture is possible.
            /// </summary>
            Possible,

            /// <summary>
            /// Continuous gesture has just begun.
            /// </summary>
            Began,

            /// <summary>
            /// Started continuous gesture is updated.
            /// </summary>
            Changed,

            /// <summary>
            /// Continuous gesture is ended.
            /// </summary>
            Ended,

            /// <summary>
            /// Gesture is cancelled.
            /// </summary>
            Cancelled,

            /// <summary>
            /// Gesture is failed by itself or by another recognized gesture.
            /// </summary>
            Failed,

            /// <summary>
            /// Gesture is recognized.
            /// </summary>
            Recognized = Ended
        }

        #endregion

        #region Events

        /// <summary>
        /// Occurs when gesture changes state.
        /// </summary>
        public event EventHandler<GestureStateChangeEventArgs> StateChanged
        {
            add { stateChangedInvoker += value; }
            remove { stateChangedInvoker -= value; }
        }

        // Needed to overcome iOS AOT limitations
        private EventHandler<GestureStateChangeEventArgs> stateChangedInvoker;

        #endregion

        #region Public properties

        /// <summary>
        /// Gets or sets another gesture which must fail before this gesture can be recognized.
        /// </summary>
        /// <value>
        /// The gesture which must fail before this gesture can be recognized;
        /// </value>
        public Gesture RequireGestureToFail
        {
            get { return requireGestureToFail; }
            set
            {
                if (requireGestureToFail != null) requireGestureToFail.StateChanged -= requiredToFailGestureStateChangedHandler;
                requireGestureToFail = value;
                if (requireGestureToFail != null) requireGestureToFail.StateChanged += requiredToFailGestureStateChangedHandler;
            }
        }

        /// <summary>
        /// Gets or sets the flag if touches should be treated as a cluster.
        /// </summary>
        /// <value><c>true</c> if touches should be treated as a cluster; otherwise, <c>false</c>.</value>
        /// <remarks>
        /// At the end of a gesture when touches are lifted off due to the fact that computers are faster than humans the very last touch's position will be gesture's <see cref="ScreenPosition"/> after that. This flag is used to combine several touches which from the point of a user were lifted off simultaneously and set their centroid as gesture's <see cref="ScreenPosition"/>.
        /// </remarks>
        public bool CombineTouches
        {
            get { return combineTouches; }
            set { combineTouches = value; }
        }

        /// <summary>
        /// Gets or sets time interval before gesture is recognized to combine all lifted touch points into a cluster to use its center as <see cref="ScreenPosition"/>.
        /// </summary>
        /// <value>Time in seconds to treat touches lifted off during this interval as a single gesture.</value>
        public float CombineTouchesInterval
        {
            get { return combineTouchesInterval; }
            set { combineTouchesInterval = value; }
        }

        /// <summary>
        /// Gets or sets whether gesture should use Unity's SendMessage in addition to C# events.
        /// </summary>
        /// <value><c>true</c> if gesture uses SendMessage; otherwise, <c>false</c>.</value>
        public bool UseSendMessage
        {
            get { return useSendMessage; }
            set { useSendMessage = value; }
        }

        /// <summary>
        /// Gets or sets a value indicating whether state change events are broadcasted if <see cref="UseSendMessage"/> is true..
        /// </summary>
        /// <value><c>true</c> if state change events should be broadcaster; otherwise, <c>false</c>.</value>
        public bool SendStateChangeMessages
        {
            get { return sendStateChangeMessages; }
            set { sendStateChangeMessages = value; }
        }

        /// <summary>
        /// Gets or sets the target of Unity messages sent from this gesture.
        /// </summary>
        /// <value>The target of Unity messages.</value>
        public GameObject SendMessageTarget
        {
            get { return sendMessageTarget; }
            set
            {
                sendMessageTarget = value;
                if (value == null) sendMessageTarget = gameObject;
            }
        }

        /// <summary>
        /// Gets current gesture state.
        /// </summary>
        /// <value>Current state of the gesture.</value>
        public GestureState State
        {
            get { return state; }
            private set
            {
                PreviousState = state;
                state = value;

                switch (value)
                {
                    case GestureState.Possible:
                        onPossible();
                        break;
                    case GestureState.Began:
                        onBegan();
                        break;
                    case GestureState.Changed:
                        onChanged();
                        break;
                    case GestureState.Recognized:
                        onRecognized();
                        break;
                    case GestureState.Failed:
                        onFailed();
                        break;
                    case GestureState.Cancelled:
                        onCancelled();
                        break;
                }

                if (stateChangedInvoker != null) stateChangedInvoker(this, new GestureStateChangeEventArgs(state, PreviousState));
                if (useSendMessage && sendStateChangeMessages) sendMessageTarget.SendMessage(STATE_CHANGE_MESSAGE, this, SendMessageOptions.DontRequireReceiver);
            }
        }

        /// <summary>
        /// Gets previous gesture state.
        /// </summary>
        /// <value>Previous state of the gesture.</value>
        public GestureState PreviousState { get; private set; }

        /// <summary>
        /// Gets current screen position.
        /// </summary>
        /// <value>Gesture's position in screen coordinates.</value>
        public virtual Vector2 ScreenPosition
        {
            get
            {
                if (activeTouches.Count == 0)
                {
                    if (!TouchManager.IsInvalidPosition(cachedScreenPosition)) return cachedScreenPosition;
                    return TouchManager.INVALID_2D_POSITION;
                }
                return ClusterUtils.Get2DCenterPosition(activeTouches);
            }
        }

        /// <summary>
        /// Gets previous screen position.
        /// </summary>
        /// <value>Gesture's previous position in screen coordinates.</value>
        public virtual Vector2 PreviousScreenPosition
        {
            get
            {
                if (activeTouches.Count == 0)
                {
                    if (!TouchManager.IsInvalidPosition(cachedPreviousScreenPosition)) return cachedPreviousScreenPosition;
                    return TouchManager.INVALID_2D_POSITION;
                }
                return ClusterUtils.GetPrevious2DCenterPosition(activeTouches);
            }
        }

        /// <summary>
        /// Gets normalized screen position.
        /// </summary>
        /// <value>Gesture's position in normalized screen coordinates.</value>
        public Vector2 NormalizedScreenPosition
        {
            get
            {
                var position = ScreenPosition;
<<<<<<< HEAD
                if (TouchManager.IsInvalidPosition(position)) return TouchManager.INVALID_2D_POSITION;
                return new Vector2(position.x/Screen.width, position.y/Screen.height);
=======
                if (TouchManager.IsInvalidPosition(position)) return TouchManager.INVALID_POSITION;
                return new Vector2(position.x / Screen.width, position.y / Screen.height);
>>>>>>> 3416ce0e
            }
        }

        /// <summary>
        /// Gets previous screen position.
        /// </summary>
        /// <value>Gesture's previous position in normalized screen coordinates.</value>
        public Vector2 PreviousNormalizedScreenPosition
        {
            get
            {
                var position = PreviousScreenPosition;
<<<<<<< HEAD
                if (TouchManager.IsInvalidPosition(position)) return TouchManager.INVALID_2D_POSITION;
                return new Vector2(position.x/Screen.width, position.y/Screen.height);
=======
                if (TouchManager.IsInvalidPosition(position)) return TouchManager.INVALID_POSITION;
                return new Vector2(position.x / Screen.width, position.y / Screen.height);
>>>>>>> 3416ce0e
            }
        }

        /// <summary>
        /// Gets list of gesture's active touch points.
        /// </summary>
        /// <value>The list of touches owned by this gesture.</value>
        public IList<ITouch> ActiveTouches
        {
            get { return new ReadOnlyCollection<ITouch>(activeTouches); }
        }

        /// <summary>
        /// An object implementing <see cref="IGestureDelegate"/> to be asked for gesture specific actions.
        /// </summary>
        public IGestureDelegate Delegate { get; set; }

        #endregion

        #region Private variables

        /// <summary>
        /// Reference to global GestureManager.
        /// </summary>
        protected IGestureManager gestureManager
        {
            // implemented as a property because it returns IGestureManager but we need to reference GestureManagerInstance to access internal methods
            get { return gestureManagerInstance; }
        }

        /// <summary>
        /// Reference to global TouchManager.
        /// </summary>
        protected ITouchManager touchManager { get; private set; }

        /// <summary>
        /// Touch points the gesture currently owns and works with.
        /// </summary>
        protected List<ITouch> activeTouches = new List<ITouch>();

        /// <summary>
        /// Cached transform of the parent object.
        /// </summary>
        protected Transform cachedTransform;

#pragma warning disable 0169
        [SerializeField]
        private bool advancedProps; // is used to save if advanced properties are opened or closed
#pragma warning restore 0169

        [SerializeField]
        [ToggleLeft]
        private bool combineTouches = false;

        [SerializeField]
        private float combineTouchesInterval = .3f;

        [SerializeField]
        [ToggleLeft]
        private bool useSendMessage = false;

        [SerializeField]
        [ToggleLeft]
        private bool sendStateChangeMessages = false;

        [SerializeField]
        private GameObject sendMessageTarget;

        [SerializeField]
        [NullToggle]
        private Gesture requireGestureToFail;

        [SerializeField]
        // Serialized list of gestures for Unity IDE.
        private List<Gesture> friendlyGestures = new List<Gesture>();

        // List of gestures for realtime.
        private List<int> friendlyGestureIds = new List<int>();

        private TimedSequence<ITouch> touchSequence = new TimedSequence<ITouch>();
        private GestureManagerInstance gestureManagerInstance;
        private GestureState delayedStateChange = GestureState.Possible;
        private bool requiredGestureFailed = false;
        private GestureState state = GestureState.Possible;

        /// <summary>
        /// Cached screen position. 
        /// Used to keep tap's position which can't be calculated from touch points when the gesture is recognized since all touch points are gone.
        /// </summary>
        private Vector2 cachedScreenPosition;
        private Vector2 cachedPreviousScreenPosition;

        #endregion

        #region Public methods

        /// <summary>
        /// Adds a friendly gesture.
        /// </summary>
        /// <param name="gesture">The gesture.</param>
        public virtual void AddFriendlyGesture(Gesture gesture)
        {
            if (gesture == null || gesture == this) return;

            registerFriendlyGesture(gesture);
            gesture.registerFriendlyGesture(this);
        }

        /// <summary>
        /// Checks if a gesture is friendly with this gesture.
        /// </summary>
        /// <param name="gesture">A gesture to check.</param>
        /// <returns>True if gestures are friendly; false otherwise.</returns>
        public bool IsFriendly(Gesture gesture)
        {
            return friendlyGestureIds.Contains(gesture.GetInstanceID());
        }

        /// <summary>
        /// Gets result of casting a ray from gesture touch points' centroid screen position.
        /// </summary>
        /// <returns>true if ray hits gesture's target; otherwise, false.</returns>
        public virtual bool GetTargetHitResult()
        {
            ITouchHit hit;
            return GetTargetHitResult(ScreenPosition, out hit);
        }

        /// <summary>
        /// Gets result of casting a ray from gesture touch points centroid screen position.
        /// </summary>
        /// <param name="hit">Raycast result</param>
        /// <returns>true if ray hits gesture's target; otherwise, false.</returns>
        public virtual bool GetTargetHitResult(out ITouchHit hit)
        {
            return GetTargetHitResult(ScreenPosition, out hit);
        }

        /// <summary>
        /// Gets result of casting a ray from specific screen position.
        /// </summary>
        /// <param name="position">The position.</param>
        /// <returns>true if ray hits gesture's target; otherwise, false.</returns>
        public virtual bool GetTargetHitResult(Vector2 position)
        {
            ITouchHit hit;
            return GetTargetHitResult(position, out hit);
        }

        /// <summary>
        /// Gets result of casting a ray from specific screen position.
        /// </summary>
        /// <param name="position">The position.</param>
        /// <param name="hit">Raycast result.</param>
        /// <returns>true if ray hits gesture's target; otherwise, false.</returns>
        public virtual bool GetTargetHitResult(Vector2 position, out ITouchHit hit)
        {
            TouchLayer layer = null;
            if (!touchManager.GetHitTarget(position, out hit, out layer)) return false;

            if (cachedTransform == hit.Transform || hit.Transform.IsChildOf(cachedTransform)) return true;
            return false;
        }

        /// <summary>
        /// Determines whether gesture controls a touch point.
        /// </summary>
        /// <param name="touch">The touch.</param>
        /// <returns>
        ///   <c>true</c> if gesture controls the touch point; otherwise, <c>false</c>.
        /// </returns>
        public bool HasTouch(ITouch touch)
        {
            return activeTouches.Contains(touch);
        }

        /// <summary>
        /// Determines whether this instance can prevent the specified gesture.
        /// </summary>
        /// <param name="gesture">The gesture.</param>
        /// <returns>
        ///   <c>true</c> if this instance can prevent the specified gesture; otherwise, <c>false</c>.
        /// </returns>
        public virtual bool CanPreventGesture(Gesture gesture)
        {
            if (Delegate == null)
            {
                if (gesture.CanBePreventedByGesture(this)) return !IsFriendly(gesture);
                return false;
            }
            return !Delegate.ShouldRecognizeSimultaneously(this, gesture);
        }

        /// <summary>
        /// Determines whether this instance can be prevented by specified gesture.
        /// </summary>
        /// <param name="gesture">The gesture.</param>
        /// <returns>
        ///   <c>true</c> if this instance can be prevented by specified gesture; otherwise, <c>false</c>.
        /// </returns>
        public virtual bool CanBePreventedByGesture(Gesture gesture)
        {
            if (Delegate == null) return !IsFriendly(gesture);
            return !Delegate.ShouldRecognizeSimultaneously(this, gesture);
        }

        /// <summary>
        /// Specifies if gesture can receive this specific touch point.
        /// </summary>
        /// <param name="touch">The touch.</param>
        /// <returns><c>true</c> if this touch should be received by the gesture; otherwise, <c>false</c>.</returns>
        public virtual bool ShouldReceiveTouch(ITouch touch)
        {
            if (Delegate == null) return true;
            return Delegate.ShouldReceiveTouch(this, touch);
        }

        /// <summary>
        /// Specifies if gesture can begin or recognize.
        /// </summary>
        /// <returns><c>true</c> if gesture should begin; otherwise, <c>false</c>.</returns>
        public virtual bool ShouldBegin()
        {
            if (Delegate == null) return true;
            return Delegate.ShouldBegin(this);
        }

        #endregion

        #region Unity methods

        /// <inheritdoc />
        protected virtual void Awake()
        {
            cachedTransform = GetComponent<Transform>();

            foreach (var gesture in friendlyGestures)
            {
                AddFriendlyGesture(gesture);
            }
            RequireGestureToFail = requireGestureToFail;
        }

        /// <summary>
        /// Unity3d Start handler.
        /// </summary>
        protected virtual void OnEnable()
        {
            // TouchManager might be different in another scene
            touchManager = TouchManager.Instance;
            gestureManagerInstance = GestureManager.Instance as GestureManagerInstance;

            if (touchManager == null) Debug.LogError("No TouchManager found! Please add an instance of TouchManager to the scene!");
            if (gestureManagerInstance == null) Debug.LogError("No GesturehManager found! Please add an instance of GesturehManager to the scene!");

            if (sendMessageTarget == null) sendMessageTarget = gameObject;
            Reset();
        }

        /// <summary>
        /// Unity3d OnDisable handler.
        /// </summary>
        protected virtual void OnDisable()
        {
            setState(GestureState.Failed);
        }

        /// <summary>
        /// Unity3d OnDestroy handler.
        /// </summary>
        protected virtual void OnDestroy()
        {
            var copy = new List<Gesture>(friendlyGestures);
            foreach (var gesture in copy)
            {
                RemoveFriendlyGesture(gesture);
            }
            RequireGestureToFail = null;
        }

        #endregion

        #region Internal functions

        internal void SetState(GestureState value)
        {
            setState(value);
        }

        internal void Reset()
        {
            activeTouches.Clear();
            delayedStateChange = GestureState.Possible;
            requiredGestureFailed = false;
            reset();
        }

        internal void TouchesBegan(IList<ITouch> touches)
        {
            activeTouches.AddRange(touches);
            touchesBegan(touches);
        }

        internal void TouchesMoved(IList<ITouch> touches)
        {
            touchesMoved(touches);
        }

        internal void TouchesEnded(IList<ITouch> touches)
        {
            activeTouches.RemoveAll(touches.Contains);
            touchesEnded(touches);
        }

        internal void TouchesCancelled(IList<ITouch> touches)
        {
            activeTouches.RemoveAll(touches.Contains);
            touchesCancelled(touches);
        }

        internal virtual void RemoveFriendlyGesture(Gesture gesture)
        {
            if (gesture == null || gesture == this) return;

            unregisterFriendlyGesture(gesture);
            gesture.unregisterFriendlyGesture(this);
        }

        #endregion

        #region Protected methods

        /// <summary>
        /// Should the gesture cache this touch to use it later in calculation of <see cref="ScreenPosition"/>.
        /// </summary>
        /// <param name="value">Touch to cache.</param>
        /// <returns><c>true</c> if touch should be cached; <c>false</c> otherwise.</returns>
        protected virtual bool shouldCacheTouchPosition(ITouch value)
        {
            return true;
        }

        /// <summary>
        /// Tries to change gesture state.
        /// </summary>
        /// <param name="value">New state.</param>
        /// <returns><c>true</c> if state was changed; otherwise, <c>false</c>.</returns>
        protected bool setState(GestureState value)
        {
            if (gestureManagerInstance == null) return false;
            if (requireGestureToFail != null)
            {
                switch (value)
                {
                    case GestureState.Recognized:
                    case GestureState.Began:
                        if (!requiredGestureFailed)
                        {
                            delayedStateChange = value;
                            return false;
                        }
                        break;
                    case GestureState.Possible:
                    case GestureState.Failed:
                    case GestureState.Cancelled:
                        delayedStateChange = GestureState.Possible;
                        break;
                }
            }

            var newState = gestureManagerInstance.GestureChangeState(this, value);
            State = newState;

            return value == newState;
        }

        #endregion

        #region Callbacks

        /// <summary>
        /// Called when new touches appear.
        /// </summary>
        /// <param name="touches">The touches.</param>
        protected virtual void touchesBegan(IList<ITouch> touches) {}

        /// <summary>
        /// Called for moved touches.
        /// </summary>
        /// <param name="touches">The touches.</param>
        protected virtual void touchesMoved(IList<ITouch> touches) {}

        /// <summary>
        /// Called if touches are removed.
        /// </summary>
        /// <param name="touches">The touches.</param>
        protected virtual void touchesEnded(IList<ITouch> touches)
        {
            if (combineTouches)
            {
                foreach (var touch in touches)
                {
                    touchSequence.Add(touch);
                }

                if (activeTouches.Count == 0)
                {
                    // Checking which points were removed in clusterExistenceTime seconds to set their centroid as cached screen position
                    var cluster = touchSequence.FindElementsLaterThan(Time.time - combineTouchesInterval, shouldCacheTouchPosition);
                    cachedScreenPosition = ClusterUtils.Get2DCenterPosition(cluster);
                    cachedPreviousScreenPosition = ClusterUtils.GetPrevious2DCenterPosition(cluster);
                }
            }
            else
            {
                if (activeTouches.Count == 0)
                {
                    var lastPoint = touches[touches.Count - 1];
                    if (shouldCacheTouchPosition(lastPoint))
                    {
                        cachedScreenPosition = lastPoint.Position;
                        cachedPreviousScreenPosition = lastPoint.PreviousPosition;
                    }
                    else
                    {
                        cachedScreenPosition = TouchManager.INVALID_2D_POSITION;
                        cachedPreviousScreenPosition = TouchManager.INVALID_2D_POSITION;
                    }
                }
            }
        }

        /// <summary>
        /// Called when touches are cancelled.
        /// </summary>
        /// <param name="touches">The touches.</param>
        protected virtual void touchesCancelled(IList<ITouch> touches) {}

        /// <summary>
        /// Called to reset gesture state after it fails or recognizes.
        /// </summary>
        protected virtual void reset()
        {
            cachedScreenPosition = TouchManager.INVALID_2D_POSITION;
            cachedPreviousScreenPosition = TouchManager.INVALID_2D_POSITION;
        }

        /// <summary>
        /// Called when state is changed to Possible.
        /// </summary>
        protected virtual void onPossible() {}

        /// <summary>
        /// Called when state is changed to Began.
        /// </summary>
        protected virtual void onBegan() {}

        /// <summary>
        /// Called when state is changed to Changed.
        /// </summary>
        protected virtual void onChanged() {}

        /// <summary>
        /// Called when state is changed to Recognized.
        /// </summary>
        protected virtual void onRecognized() {}

        /// <summary>
        /// Called when state is changed to Failed.
        /// </summary>
        protected virtual void onFailed() {}

        /// <summary>
        /// Called when state is changed to Cancelled.
        /// </summary>
        protected virtual void onCancelled() {}

        #endregion

        #region Private functions

        private void registerFriendlyGesture(Gesture gesture)
        {
            if (gesture == null || gesture == this) return;

            addFriendlyGestureId(gesture);
            if (!friendlyGestures.Contains(gesture)) friendlyGestures.Add(gesture);
        }

        // Gets also called by the custom inspector.
        private void addFriendlyGestureId(Gesture gesture)
        {
            var id = gesture.GetInstanceID();
            if (!friendlyGestureIds.Contains(id)) friendlyGestureIds.Add(id);
        }

        private void unregisterFriendlyGesture(Gesture gesture)
        {
            if (gesture == null || gesture == this) return;

            removeFriendlyGestureId(gesture);
            friendlyGestures.Remove(gesture);
        }

        // Gets also called by the custom inspector.
        private void removeFriendlyGestureId(Gesture gesture)
        {
            friendlyGestureIds.Remove(gesture.GetInstanceID());
        }

        #endregion

        #region Event handlers

        private void requiredToFailGestureStateChangedHandler(object sender, GestureStateChangeEventArgs e)
        {
            if ((sender as Gesture) != requireGestureToFail) return;
            switch (e.State)
            {
                case GestureState.Failed:
                    requiredGestureFailed = true;
                    if (delayedStateChange != GestureState.Possible)
                    {
                        setState(delayedStateChange);
                    }
                    break;
                case GestureState.Began:
                case GestureState.Recognized:
                case GestureState.Cancelled:
                    if (state != GestureState.Failed) setState(GestureState.Failed);
                    break;
            }
        }

        #endregion
    }

    /// <summary>
    /// Event arguments for Gesture events
    /// </summary>
    public class GestureStateChangeEventArgs : EventArgs
    {
        /// <summary>
        /// Previous gesture state.
        /// </summary>
        public Gesture.GestureState PreviousState { get; private set; }

        /// <summary>
        /// Current gesture state.
        /// </summary>
        public Gesture.GestureState State { get; private set; }

        /// <summary>
        /// Initializes a new instance of the <see cref="GestureStateChangeEventArgs"/> class.
        /// </summary>
        /// <param name="state">Current gesture state.</param>
        /// <param name="previousState">Previous gesture state.</param>
        public GestureStateChangeEventArgs(Gesture.GestureState state, Gesture.GestureState previousState)
        {
            State = state;
            PreviousState = previousState;
        }
    }
}<|MERGE_RESOLUTION|>--- conflicted
+++ resolved
@@ -248,13 +248,8 @@
             get
             {
                 var position = ScreenPosition;
-<<<<<<< HEAD
                 if (TouchManager.IsInvalidPosition(position)) return TouchManager.INVALID_2D_POSITION;
                 return new Vector2(position.x/Screen.width, position.y/Screen.height);
-=======
-                if (TouchManager.IsInvalidPosition(position)) return TouchManager.INVALID_POSITION;
-                return new Vector2(position.x / Screen.width, position.y / Screen.height);
->>>>>>> 3416ce0e
             }
         }
 
@@ -267,13 +262,8 @@
             get
             {
                 var position = PreviousScreenPosition;
-<<<<<<< HEAD
                 if (TouchManager.IsInvalidPosition(position)) return TouchManager.INVALID_2D_POSITION;
                 return new Vector2(position.x/Screen.width, position.y/Screen.height);
-=======
-                if (TouchManager.IsInvalidPosition(position)) return TouchManager.INVALID_POSITION;
-                return new Vector2(position.x / Screen.width, position.y / Screen.height);
->>>>>>> 3416ce0e
             }
         }
 
@@ -319,10 +309,10 @@
         /// </summary>
         protected Transform cachedTransform;
 
-#pragma warning disable 0169
+        #pragma warning disable 0169
         [SerializeField]
         private bool advancedProps; // is used to save if advanced properties are opened or closed
-#pragma warning restore 0169
+        #pragma warning restore 0169
 
         [SerializeField]
         [ToggleLeft]
@@ -364,6 +354,11 @@
         /// Used to keep tap's position which can't be calculated from touch points when the gesture is recognized since all touch points are gone.
         /// </summary>
         private Vector2 cachedScreenPosition;
+
+        /// <summary>
+        /// Cached previous screen position.
+        /// Used to keep tap's position which can't be calculated from touch points when the gesture is recognized since all touch points are gone.
+        /// </summary>
         private Vector2 cachedPreviousScreenPosition;
 
         #endregion
