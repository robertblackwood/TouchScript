/*
 * @author Valentin Simonov / http://va.lent.in/
 */

using System;
using System.Collections;
using System.Collections.Generic;
using System.Collections.ObjectModel;
using System.Linq;
using TouchScript.Devices.Display;
using TouchScript.Hit;
using TouchScript.InputSources;
using TouchScript.Layers;
using TouchScript.Utils;
#if DEBUG
using TouchScript.Utils.Debug;
#endif
using UnityEngine;

namespace TouchScript
{
    /// <summary>
    /// Default implementation of <see cref="ITouchManager"/>.
    /// </summary>
    internal sealed class TouchManagerInstance : DebuggableMonoBehaviour, ITouchManager
    {
        #region Events

        /// <inheritdoc />
        public event EventHandler FrameStarted
        {
            add { frameStartedInvoker += value; }
            remove { frameStartedInvoker -= value; }
        }

        /// <inheritdoc />
        public event EventHandler FrameFinished
        {
            add { frameFinishedInvoker += value; }
            remove { frameFinishedInvoker -= value; }
        }

        /// <inheritdoc />
        public event EventHandler<TouchEventArgs> TouchesBegan
        {
            add { touchesBeganInvoker += value; }
            remove { touchesBeganInvoker -= value; }
        }

        /// <inheritdoc />
        public event EventHandler<TouchEventArgs> TouchesMoved
        {
            add { touchesMovedInvoker += value; }
            remove { touchesMovedInvoker -= value; }
        }

        /// <inheritdoc />
        public event EventHandler<TouchEventArgs> TouchesEnded
        {
            add { touchesEndedInvoker += value; }
            remove { touchesEndedInvoker -= value; }
        }

        /// <inheritdoc />
        public event EventHandler<TouchEventArgs> TouchesCancelled
        {
            add { touchesCancelledInvoker += value; }
            remove { touchesCancelledInvoker -= value; }
        }

        // Needed to overcome iOS AOT limitations
        private EventHandler<TouchEventArgs> touchesBeganInvoker,
            touchesMovedInvoker,
            touchesEndedInvoker,
            touchesCancelledInvoker;

        private EventHandler frameStartedInvoker, frameFinishedInvoker;

        #endregion

        #region Public properties

        /// <inheritdoc />
        public static TouchManagerInstance Instance
        {
            get
            {
                if (shuttingDown) return null;
                if (instance == null)
                {
                    if (!Application.isPlaying) return null;
                    var objects = FindObjectsOfType<TouchManagerInstance>();
                    if (objects.Length == 0)
                    {
                        var go = new GameObject("TouchManager Instance");
                        instance = go.AddComponent<TouchManagerInstance>();
                    }
                    else if (objects.Length >= 1)
                    {
                        instance = objects[0];
                    }
                }
                return instance;
            }
        }

        /// <inheritdoc />
        public IDisplayDevice DisplayDevice
        {
            get
            {
                if (displayDevice == null)
                {
                    displayDevice = ScriptableObject.CreateInstance<GenericDisplayDevice>();
                }
                return displayDevice;
            }
            set
            {
                if (value == null)
                {
                    displayDevice = ScriptableObject.CreateInstance<GenericDisplayDevice>();
                }
                else
                {
                    displayDevice = value;
                }
                updateDPI();
            }
        }

        /// <inheritdoc />
        public float DPI
        {
            get { return dpi; }
        }

        /// <inheritdoc />
        public bool ShouldCreateCameraLayer
        {
            get { return shouldCreateCameraLayer; }
            set { shouldCreateCameraLayer = value; }
        }

        /// <inheritdoc />
        public IList<TouchLayer> Layers
        {
            get { return new ReadOnlyCollection<TouchLayer>(layers); }
        }

        /// <inheritdoc />
        public float DotsPerCentimeter
        {
            get { return dotsPerCentimeter; }
        }

        /// <inheritdoc />
        public int NumberOfTouches
        {
            get { return touches.Count; }
        }

        /// <inheritdoc />
        public IList<ITouch> ActiveTouches
        {
            get { return touches.Cast<ITouch>().ToList(); }
        }

        #endregion

        #region Private variables

        private static bool shuttingDown = false;
        private static TouchManagerInstance instance;
        private Boolean shouldCreateCameraLayer = true;

        private IDisplayDevice displayDevice;
        private float dpi = 96;
        private float dotsPerCentimeter = TouchManager.CM_TO_INCH*96;

        private List<TouchLayer> layers = new List<TouchLayer>(10);
        private List<TouchPoint> touches = new List<TouchPoint>(30);
        private Dictionary<int, TouchPoint> idToTouch = new Dictionary<int, TouchPoint>(30);

        // Upcoming changes
        private List<TouchPoint> touchesBegan = new List<TouchPoint>(10);
        private HashSet<int> touchesUpdated = new HashSet<int>();
        private HashSet<int> touchesEnded = new HashSet<int>();
        private HashSet<int> touchesCancelled = new HashSet<int>();
        private List<CancelledTouch> touchesManuallyCancelled = new List<CancelledTouch>(10);

        private static ObjectPool<TouchPoint> touchPointPool = new ObjectPool<TouchPoint>(10, null, null,
            (t) => t.INTERNAL_Reset());

        private static ObjectPool<List<ITouch>> touchListPool = new ObjectPool<List<ITouch>>(2,
            () => new List<ITouch>(10), null, (l) => l.Clear());

        private static ObjectPool<List<TouchPoint>> touchPointListPool = new ObjectPool<List<TouchPoint>>(1,
            () => new List<TouchPoint>(10), null, (l) => l.Clear());

        private static ObjectPool<List<int>> intListPool = new ObjectPool<List<int>>(1, () => new List<int>(10), null,
            (l) => l.Clear());

        private static ObjectPool<List<CancelledTouch>> cancelledListPool = new ObjectPool<List<CancelledTouch>>(1,
            () => new List<CancelledTouch>(10), null, (l) => l.Clear());

        private int nextTouchId = 0;

        #endregion

        #region Public methods

        /// <inheritdoc />
        public bool AddLayer(TouchLayer layer)
        {
            if (layer == null) return false;
            if (layers.Contains(layer)) return true;
            layers.Add(layer);
            return true;
        }

        /// <inheritdoc />
        public bool AddLayer(TouchLayer layer, int index)
        {
            if (layer == null) return false;
            if (index >= layers.Count) return AddLayer(layer);
            var i = layers.IndexOf(layer);
            if (i == -1)
            {
                layers.Insert(index, layer);
            }
            else
            {
                if (index == i || i == index - 1) return true;
                layers.RemoveAt(i);
                if (index < i) layers.Insert(index, layer);
                else layers.Insert(index - 1, layer);
            }
            return true;
        }

        /// <inheritdoc />
        public bool RemoveLayer(TouchLayer layer)
        {
            if (layer == null) return false;
            var result = layers.Remove(layer);
            return result;
        }

        /// <inheritdoc />
        public void ChangeLayerIndex(int at, int to)
        {
            if (at < 0 || at >= layers.Count) return;
            if (to < 0 || to >= layers.Count) return;
            var data = layers[at];
            layers.RemoveAt(at);
            layers.Insert(to, data);
        }

        /// <inheritdoc />
        public Transform GetHitTarget(Vector2 position)
        {
            TouchHit hit;
            TouchLayer layer;
            if (GetHitTarget(position, out hit, out layer)) return hit.Transform;
            return null;
        }

        /// <inheritdoc />
        public bool GetHitTarget(Vector2 position, out TouchHit hit)
        {
            TouchLayer layer;
            return GetHitTarget(position, out hit, out layer);
        }

        /// <inheritdoc />
        public bool GetHitTarget(Vector2 position, out TouchHit hit, out TouchLayer layer)
        {
            hit = default(TouchHit);
            layer = null;

            var count = layers.Count;
            for (var i = 0; i < count; i++)
            {
                var touchLayer = layers[i];
                if (touchLayer == null) continue;
                TouchHit _hit;
                if (touchLayer.Hit(position, out _hit) == TouchLayer.LayerHitResult.Hit)
                {
                    hit = _hit;
                    layer = touchLayer;
                    return true;
                }
            }

            return false;
        }

        /// <inheritdoc />
        public void CancelTouch(int id, bool redispatch)
        {
            touchesManuallyCancelled.Add(new CancelledTouch(id, redispatch));
        }

        /// <inheritdoc />
        public void CancelTouch(int id)
        {
            CancelTouch(id, false);
        }

        #endregion

        #region Internal methods

        internal ITouch INTERNAL_BeginTouch(Vector2 position)
        {
            return INTERNAL_BeginTouch(position, null);
        }

        internal ITouch INTERNAL_BeginTouch(Vector2 position, Tags tags)
        {
            TouchPoint touch;
            lock (touchesBegan)
            {
                touch = touchPointPool.Get();
                touch.INTERNAL_Init(nextTouchId++, position, tags);
                touchesBegan.Add(touch);
            }
            return touch;
        }

        /// <summary>
        /// Update touch without moving it
        /// </summary>
        /// <param name="id">Touch id</param>
        internal void INTERNAL_UpdateTouch(int id)
        {
            lock (touchesUpdated)
            {
                if (idToTouch.ContainsKey(id)) touchesUpdated.Add(id);
            }
        }

        internal void INTERNAL_MoveTouch(int id, Vector2 position)
        {
            lock (touchesUpdated)
            {
                TouchPoint touch;
                if (idToTouch.TryGetValue(id, out touch))
                {
                    touch.INTERNAL_SetPosition(position);
                    touchesUpdated.Add(id);
                }
            }
        }

        /// <inheritdoc />
        internal void INTERNAL_EndTouch(int id)
        {
            lock (touchesEnded)
            {
                TouchPoint touch;
                if (!idToTouch.TryGetValue(id, out touch))
                {
                    // This touch was added this frame
                    touch = touchesBegan.Find((t) => t.Id == id);
                    // No touch with such id
                    if (touch == null) return;
                }
                touchesEnded.Add(touch.Id);
            }
        }

        /// <inheritdoc />
        internal void INTERNAL_CancelTouch(int id)
        {
            lock (touchesCancelled)
            {
                TouchPoint touch;
                if (!idToTouch.TryGetValue(id, out touch))
                {
                    // This touch was added this frame
                    touch = touchesBegan.Find((t) => t.Id == id);
                    // No touch with such id
                    if (touch == null) return;
                }
                touchesCancelled.Add(touch.Id);
            }
        }

        #endregion

        #region Unity

        private void Awake()
        {
            if (instance == null)
            {
                instance = this;
            }
            else if (instance != this)
            {
                Destroy(this);
                return;
            }

            gameObject.hideFlags = HideFlags.HideInHierarchy;
            DontDestroyOnLoad(gameObject);

            updateDPI();

            StopAllCoroutines();
            StartCoroutine(lateAwake());

            touchListPool.WarmUp(2);
            touchPointListPool.WarmUp(1);
            intListPool.WarmUp(1);
            cancelledListPool.WarmUp(1);

#if DEBUG
            DebugMode = true;
#endif
        }

        private void OnLevelWasLoaded(int value)
        {
            StopAllCoroutines();
            StartCoroutine(lateAwake());
        }

        private IEnumerator lateAwake()
        {
            yield return null;

            updateLayers();
            createCameraLayer();
            createTouchInput();
        }

        private void Update()
        {
            updateTouches();
        }

        private void OnApplicationQuit()
        {
            shuttingDown = true;
        }

        #endregion

        #region Private functions

        private void updateDPI()
        {
            dpi = DisplayDevice == null ? 96 : DisplayDevice.DPI;
            dotsPerCentimeter = TouchManager.CM_TO_INCH*dpi;
#if DEBUG
            debugTouchSize = Vector2.one * dotsPerCentimeter;
#endif
        }

        private void updateLayers()
        {
            // filter empty layers
            layers = layers.FindAll(l => l != null);
        }

        private void createCameraLayer()
        {
            if (layers.Count == 0 && shouldCreateCameraLayer)
            {
                if (Camera.main != null)
                {
                    if (Application.isEditor)
                        Debug.LogWarning(
                            "No camera layers, adding CameraLayer for the main camera. (this message is harmless)");
                    var layer = Camera.main.gameObject.AddComponent<CameraLayer>();
                    AddLayer(layer);
                }
            }
        }

        private void createTouchInput()
        {
            var inputs = FindObjectsOfType(typeof (InputSource));
            if (inputs.Length == 0)
            {
                GameObject obj = null;
                var objects = FindObjectsOfType<TouchManager>();
                if (objects.Length == 0)
                {
                    obj = GameObject.Find("TouchScript");
                    if (obj == null) obj = new GameObject("TouchScript");
                }
                else
                {
                    obj = objects[0].gameObject;
                }

                switch (Application.platform)
                {
                    case RuntimePlatform.IPhonePlayer:
                    case RuntimePlatform.Android:
                    case RuntimePlatform.BlackBerryPlayer:
                    case RuntimePlatform.MetroPlayerARM:
                    case RuntimePlatform.MetroPlayerX64:
                    case RuntimePlatform.MetroPlayerX86:
                    case RuntimePlatform.WP8Player:
                        obj.AddComponent<MobileInput>();
                        break;
                    default:
                        obj.AddComponent<MouseInput>();
                        break;
                }
            }
        }

        private void updateBegan(List<TouchPoint> points)
        {
            var count = points.Count;
            var list = touchListPool.Get();
            var layerCount = layers.Count;
            for (var i = 0; i < count; i++)
            {
                var touch = points[i];
                list.Add(touch);
                touches.Add(touch);
                idToTouch.Add(touch.Id, touch);

                for (var j = 0; j < layerCount; j++)
                {
                    var touchLayer = Layers[j];
                    if (touchLayer == null) continue;
                    if (touchLayer.INTERNAL_BeginTouch(touch)) break;
                }

#if DEBUG
                addDebugFigureForTouch(touch);
#endif
            }

            if (touchesBeganInvoker != null)
                touchesBeganInvoker.InvokeHandleExceptions(this, TouchEventArgs.GetCachedEventArgs(list));
            touchListPool.Release(list);
        }

        private void updateUpdated(List<int> points)
        {
            var updatedCount = points.Count;
            var list = touchListPool.Get();
            // Need to loop through all touches to reset those which did not move
            var count = touches.Count;
            for (var i = 0; i < count; i++)
            {
<<<<<<< HEAD
                touches[i].INTERNAL_ResetPosition();
            }
            for (var i = 0; i < updatedCount; i++)
            {
                var id = points[i];
                var touch = idToTouch[id];
                list.Add(touch);
                if (touch.Layer != null) touch.Layer.INTERNAL_UpdateTouch(touch);

#if DEBUG
                addDebugFigureForTouch(touch);
#endif
            }
=======
                var updated = new List<ITouch>(touchesUpdated.Count);
                // Need to loop through all touches to reset those which did not move
                foreach (var touch in touches)
                {
                    touch.NewFrame();
                    if (touchesUpdated.Contains(touch.Id))
                    {
                        updated.Add(touch);
                        if (touch.Layer != null) touch.Layer.UpdateTouch(touch);
                    }
                }
>>>>>>> 37e1925b

            if (touchesMovedInvoker != null)
                touchesMovedInvoker.InvokeHandleExceptions(this, TouchEventArgs.GetCachedEventArgs(list));
            touchListPool.Release(list);
        }

        private void updateEnded(List<int> points)
        {
            var endedCount = points.Count;
            var list = touchListPool.Get();
            for (var i = 0; i < endedCount; i++)
            {
                var id = points[i];
                var touch = idToTouch[id];
                idToTouch.Remove(id);
                touches.Remove(touch);
                list.Add(touch);
                if (touch.Layer != null) touch.Layer.INTERNAL_EndTouch(touch);

#if DEBUG
                removeDebugFigureForTouch(touch);
#endif
            }

            if (touchesEndedInvoker != null)
                touchesEndedInvoker.InvokeHandleExceptions(this, TouchEventArgs.GetCachedEventArgs(list));

            for (var i = 0; i < endedCount; i++) touchPointPool.Release(list[i] as TouchPoint);
            touchListPool.Release(list);
        }

        private void updateCancelled(List<int> points)
        {
            var cancelledCount = points.Count;
            var list = touchListPool.Get();
            for (var i = 0; i < cancelledCount; i++)
            {
                var id = points[i];
                var touch = idToTouch[id];
                idToTouch.Remove(id);
                touches.Remove(touch);
                list.Add(touch);
                if (touch.Layer != null) touch.Layer.INTERNAL_CancelTouch(touch);

#if DEBUG
                removeDebugFigureForTouch(touch);
#endif
            }

            if (touchesCancelledInvoker != null)
                touchesCancelledInvoker.InvokeHandleExceptions(this, TouchEventArgs.GetCachedEventArgs(list));

            for (var i = 0; i < cancelledCount; i++) touchPointPool.Release(list[i] as TouchPoint);
            touchListPool.Release(list);
        }

        private void updateManuallyCancelled(List<CancelledTouch> points)
        {
            var cancelledCount = points.Count;
            var list = touchListPool.Get();
            var redispatchList = touchListPool.Get();
            var releaseList = touchListPool.Get();
            for (var i = 0; i < cancelledCount; i++)
            {
                var data = points[i];
                var id = data.Id;
                TouchPoint touch;
                if (!idToTouch.TryGetValue(id, out touch))
                {
                    // might be dead already
                    continue;
                }

                if (data.Redispatch)
                {
                    redispatchList.Add(touch);
                }
                else
                {
                    idToTouch.Remove(id);
                    touches.Remove(touch);
                    releaseList.Add(touch);
#if DEBUG
                removeDebugFigureForTouch(touch);
#endif
                }

                list.Add(touch);
                if (touch.Layer != null) touch.Layer.INTERNAL_CancelTouch(touch);
            }

            if (touchesCancelledInvoker != null)
                touchesCancelledInvoker.InvokeHandleExceptions(this, TouchEventArgs.GetCachedEventArgs(list));

            touchListPool.Release(list);
            var count = releaseList.Count;
            for (var i = 0; i < count; i++) touchPointPool.Release(releaseList[i] as TouchPoint);
            touchListPool.Release(releaseList);

            count = redispatchList.Count;
            if (count > 0)
            {
                var layerCount = layers.Count;
                for (var i = 0; i < count; i++)
                {
                    var touch = redispatchList[i] as TouchPoint;
                    for (var j = 0; j < layerCount; j++)
                    {
                        var touchLayer = Layers[j];
                        if (touchLayer == null) continue;
                        if (touchLayer.INTERNAL_BeginTouch(touch)) break;
                    }
                }
                if (touchesBeganInvoker != null)
                    touchesBeganInvoker.InvokeHandleExceptions(this, TouchEventArgs.GetCachedEventArgs(redispatchList));
            }
            touchListPool.Release(redispatchList);
        }

        private void updateTouches()
        {
            if (frameStartedInvoker != null) frameStartedInvoker.InvokeHandleExceptions(this, EventArgs.Empty);

            // need to copy buffers here since they might get updated during execution
            if (touchesBegan.Count > 0)
            {
                var updateList = touchPointListPool.Get();
                lock (touchesBegan)
                {
                    updateList.AddRange(touchesBegan);
                    touchesBegan.Clear();
                }
                updateBegan(updateList);
                touchPointListPool.Release(updateList);
            }

            if (touchesUpdated.Count > 0)
            {
                var updateList = intListPool.Get();
                lock (touchesUpdated)
                {
                    updateList.AddRange(touchesUpdated);
                    touchesUpdated.Clear();
                }
                updateUpdated(updateList);
                intListPool.Release(updateList);
            }

            if (touchesEnded.Count > 0)
            {
                var updateList = intListPool.Get();
                lock (touchesEnded)
                {
                    updateList.AddRange(touchesEnded);
                    touchesEnded.Clear();
                }
                updateEnded(updateList);
                intListPool.Release(updateList);
            }

            if (touchesCancelled.Count > 0)
            {
                var updateList = intListPool.Get();
                lock (touchesCancelled)
                {
                    updateList.AddRange(touchesCancelled);
                    touchesCancelled.Clear();
                }
                updateCancelled(updateList);
                intListPool.Release(updateList);
            }

            if (touchesManuallyCancelled.Count > 0)
            {
                var updateList = cancelledListPool.Get();
                lock (touchesManuallyCancelled)
                {
                    updateList.AddRange(touchesManuallyCancelled);
                    touchesManuallyCancelled.Clear();
                }
                updateManuallyCancelled(updateList);
                cancelledListPool.Release(updateList);
            }

            if (frameFinishedInvoker != null) frameFinishedInvoker.InvokeHandleExceptions(this, EventArgs.Empty);
        }

#if DEBUG
        private Vector2 debugTouchSize;

        private void removeDebugFigureForTouch(ITouch touch)
        {
            GLDebug.RemoveFigure(TouchManager.DEBUG_GL_TOUCH + touch.Id);
        }

        private void addDebugFigureForTouch(ITouch touch)
        {
            GLDebug.DrawSquareScreenSpace(TouchManager.DEBUG_GL_TOUCH + touch.Id, touch.Position, 0, debugTouchSize, GLDebug.MULTIPLY, float.PositiveInfinity);
        }
#endif

        #endregion

        #region Structs

        private struct CancelledTouch
        {
            public int Id;
            public bool Redispatch;

            public CancelledTouch(int id, bool redispatch)
            {
                Id = id;
                Redispatch = redispatch;
            }

            public CancelledTouch(int id)
            {
                Id = id;
                Redispatch = false;
            }
        }

        #endregion
    }
}<|MERGE_RESOLUTION|>--- conflicted
+++ resolved
@@ -553,7 +553,6 @@
             var count = touches.Count;
             for (var i = 0; i < count; i++)
             {
-<<<<<<< HEAD
                 touches[i].INTERNAL_ResetPosition();
             }
             for (var i = 0; i < updatedCount; i++)
@@ -567,19 +566,6 @@
                 addDebugFigureForTouch(touch);
 #endif
             }
-=======
-                var updated = new List<ITouch>(touchesUpdated.Count);
-                // Need to loop through all touches to reset those which did not move
-                foreach (var touch in touches)
-                {
-                    touch.NewFrame();
-                    if (touchesUpdated.Contains(touch.Id))
-                    {
-                        updated.Add(touch);
-                        if (touch.Layer != null) touch.Layer.UpdateTouch(touch);
-                    }
-                }
->>>>>>> 37e1925b
 
             if (touchesMovedInvoker != null)
                 touchesMovedInvoker.InvokeHandleExceptions(this, TouchEventArgs.GetCachedEventArgs(list));
