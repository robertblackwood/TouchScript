--- conflicted
+++ resolved
@@ -1,109 +1,105 @@
-﻿/*
- * @author Valentin Simonov / http://va.lent.in/
- */
-
-using System.Collections.Generic;
-using TouchScript.Hit;
-using TouchScript.Layers;
-using UnityEngine;
-
-namespace TouchScript
-{
-    /// <summary>
-    /// Class which internally represents a touch.
-    /// </summary>
-    internal sealed class TouchPoint : ITouch
-    {
-        #region Public properties
-
-        /// <inheritdoc />
-        public int Id { get; private set; }
-
-        /// <inheritdoc />
-        public Transform Target { get; internal set; }
-
-        /// <inheritdoc />
-        public Vector2 Position
-        {
-            get { return position; }
-            internal set
-            {
-                PreviousPosition = position;
-                position = value;
-                isDirty = true;
-            }
-        }
-
-        /// <inheritdoc />
-        public Vector2 PreviousPosition { get; private set; }
-
-        /// <inheritdoc />
-        public ITouchHit Hit
-        {
-            get
-            {
-                if (isDirty)
-                {
-                    Debug.Log("!!!!!");
-                    TouchManager.Instance.GetHitTarget(position, out hit);
-                    isDirty = false;
-                }
-                return hit;
-            }
-            internal set
-            {
-                hit = value;
-                isDirty = false;
-            }
-        }
-
-        /// <inheritdoc />
-        public TouchLayer Layer { get; internal set; }
-
-        public Tags Tags { get; private set; }
-
-        public IDictionary<string, System.Object> Properties { get { return properties; } } 
-
-        #endregion
-
-        #region Private variables
-
-        private Vector2 position = Vector2.zero;
-<<<<<<< HEAD
-        private ITouchHit hit;
-        private bool isDirty = false;
-=======
-        private Dictionary<string, System.Object> properties; 
->>>>>>> 05897ec4
-
-        #endregion
-
-        /// <summary>
-        /// Initializes a new instance of the <see cref="TouchPoint"/> class.
-        /// </summary>
-        /// <param name="id">Unique id of the touch.</param>
-        /// <param name="position">Screen position of the touch.</param>
-        internal TouchPoint(int id, Vector2 position, Tags tags, IDictionary<string, object> properties)
-        {
-            Id = id;
-            Position = position;
-            PreviousPosition = position;
-
-            Tags = tags ?? new Tags();
-            this.properties = (properties == null) ? new Dictionary<string, object>() : new Dictionary<string, object>(properties);
-        }
-
-        #region Internal methods
-
-        /// <summary>
-        /// Resets touch's position. Used internally to update <see cref="TouchPoint.PreviousPosition"/> between frames.
-        /// </summary>
-        internal void ResetPosition()
-        {
-            PreviousPosition = Position;
-            isDirty = true;
-        }
-
-        #endregion
-    }
+﻿/*
+ * @author Valentin Simonov / http://va.lent.in/
+ */
+
+using System.Collections.Generic;
+using TouchScript.Hit;
+using TouchScript.Layers;
+using UnityEngine;
+
+namespace TouchScript
+{
+    /// <summary>
+    /// Class which internally represents a touch.
+    /// </summary>
+    internal sealed class TouchPoint : ITouch
+    {
+        #region Public properties
+
+        /// <inheritdoc />
+        public int Id { get; private set; }
+
+        /// <inheritdoc />
+        public Transform Target { get; internal set; }
+
+        /// <inheritdoc />
+        public Vector2 Position
+        {
+            get { return position; }
+            internal set
+            {
+                PreviousPosition = position;
+                position = value;
+                isDirty = true;
+            }
+        }
+
+        /// <inheritdoc />
+        public Vector2 PreviousPosition { get; private set; }
+
+        /// <inheritdoc />
+        public ITouchHit Hit
+        {
+            get
+            {
+                if (isDirty)
+                {
+                    TouchManager.Instance.GetHitTarget(position, out hit);
+                    isDirty = false;
+                }
+                return hit;
+            }
+            internal set
+            {
+                hit = value;
+                isDirty = false;
+            }
+        }
+
+        /// <inheritdoc />
+        public TouchLayer Layer { get; internal set; }
+
+        public Tags Tags { get; private set; }
+
+        public IDictionary<string, System.Object> Properties { get { return properties; } } 
+
+        #endregion
+
+        #region Private variables
+
+        private Vector2 position = Vector2.zero;
+        private ITouchHit hit;
+        private bool isDirty = false;
+        private Dictionary<string, System.Object> properties; 
+
+        #endregion
+
+        /// <summary>
+        /// Initializes a new instance of the <see cref="TouchPoint"/> class.
+        /// </summary>
+        /// <param name="id">Unique id of the touch.</param>
+        /// <param name="position">Screen position of the touch.</param>
+        internal TouchPoint(int id, Vector2 position, Tags tags, IDictionary<string, object> properties)
+        {
+            Id = id;
+            Position = position;
+            PreviousPosition = position;
+
+            Tags = tags ?? new Tags();
+            this.properties = (properties == null) ? new Dictionary<string, object>() : new Dictionary<string, object>(properties);
+        }
+
+        #region Internal methods
+
+        /// <summary>
+        /// Resets touch's position. Used internally to update <see cref="TouchPoint.PreviousPosition"/> between frames.
+        /// </summary>
+        internal void ResetPosition()
+        {
+            PreviousPosition = Position;
+            isDirty = true;
+        }
+
+        #endregion
+    }
 }