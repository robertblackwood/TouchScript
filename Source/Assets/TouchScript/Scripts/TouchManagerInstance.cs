--- conflicted
+++ resolved
@@ -15,10 +15,6 @@
 
 #if TOUCHSCRIPT_DEBUG
 using TouchScript.Utils.DebugUtils;
-#endif
-
-#if UNITY_5_4_OR_NEWER
-using UnityEngine.SceneManagement;
 #endif
 
 #if UNITY_5_4_OR_NEWER
@@ -561,11 +557,7 @@
             }
 
 #if UNITY_5_4_OR_NEWER
-<<<<<<< HEAD
-            SceneManager.sceneLoaded += LevelWasLoaded;
-=======
             SceneManager.sceneLoaded += sceneLoadedHandler;
->>>>>>> 27b37dca
 #endif
 
             gameObject.hideFlags = HideFlags.HideInHierarchy;
@@ -581,11 +573,7 @@
         }
 
 #if UNITY_5_4_OR_NEWER
-<<<<<<< HEAD
-        private void LevelWasLoaded(Scene scene, LoadSceneMode mode)
-=======
         private void sceneLoadedHandler(Scene scene, LoadSceneMode mode)
->>>>>>> 27b37dca
         {
             StopAllCoroutines();
             StartCoroutine(lateAwake());
