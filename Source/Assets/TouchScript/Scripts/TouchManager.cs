--- conflicted
+++ resolved
@@ -142,11 +142,7 @@
         /// <summary>
         /// TouchScript version.
         /// </summary>
-<<<<<<< HEAD
-        public static readonly Version VERSION = new Version(8, 2);
-=======
         public static readonly Version VERSION = new Version(9, 0);
->>>>>>> 27b37dca
 
         #endregion
 
