/*
 * @author Valentin Simonov / http://va.lent.in/
 */

using System;
using System.Collections.Generic;
using TouchScript.Core;
using TouchScript.Devices.Display;
using TouchScript.Layers;
using TouchScript.Pointers;
using TouchScript.Utils.Attributes;
using UnityEngine;
using UnityEngine.Events;
using Object = UnityEngine.Object;

namespace TouchScript
{
    /// <summary>
    /// A facade object to configure and hold parameters for an instance of <see cref="ITouchManager"/>. Contains constants used throughout the library.
    /// <seealso cref="ITouchManager"/>
    /// </summary>
    /// <remarks>
    /// <para>An instance of <see cref="TouchManager"/> may be added to a Unity scene to hold (i.e. serialize them to the scene) parameters needed to configure an instance of <see cref="ITouchManager"/> used in application. Which can be accessed via <see cref="TouchManager.Instance"/> static property.</para>
    /// <para>Though it's not required it is a convenient way to configure <b>TouchScript</b> for your scene. You can use different configuration options for different scenes.</para>
    /// </remarks>
    [AddComponentMenu("TouchScript/Touch Manager")]
    [HelpURL("http://touchscript.github.io/docs/html/T_TouchScript_TouchManager.htm")]
    public sealed class TouchManager : DebuggableMonoBehaviour
    {
        #region Constants

#if TOUCHSCRIPT_DEBUG
        public const int DEBUG_GL_START = int.MinValue;
        public const int DEBUG_GL_TOUCH = DEBUG_GL_START;
#endif

        /// <summary>
        /// Event implementation in Unity EventSystem for pointer events.
        /// </summary>
        [Serializable]
        public class PointerEvent : UnityEvent<IList<Pointer>> {}

        /// <summary>
        /// Event implementation in Unity EventSystem for frame events.
        /// </summary>
        /// <seealso cref="UnityEngine.Events.UnityEvent" />
        [Serializable]
        public class FrameEvent : UnityEvent {}

        /// <summary>
        /// Values of a bit-mask representing which Unity messages an instance of <see cref="TouchManager"/> will dispatch.
        /// </summary>
        [Flags]
        public enum MessageType
        {
            /// <summary>
            /// Pointer frame started.
            /// </summary>
            FrameStarted = 1 << 0,

            /// <summary>
            /// Pointer frame finished.
            /// </summary>
            FrameFinished = 1 << 1,

            /// <summary>
            /// Some pointers were added during the frame.
            /// </summary>
            PointersAdded = 1 << 2,

            /// <summary>
            /// Some pointers were updated during the frame.
            /// </summary>
            PointersUpdated = 1 << 3,

            /// <summary>
            /// Some pointers have touched the surface during the frame.
            /// </summary>
            PointersPressed = 1 << 4,

            /// <summary>
            /// Some pointers were released during the frame.
            /// </summary>
            PointersReleased = 1 << 5,

            /// <summary>
            /// Some pointers were removed during the frame.
            /// </summary>
            PointersRemoved = 1 << 6,

            /// <summary>
            /// Some pointers were cancelled during the frame.
            /// </summary>
            PointersCancelled = 1 << 7
        }

        /// <summary>
        /// Names of dispatched Unity messages.
        /// </summary>
        public enum MessageName
        {
            /// <summary>
            /// Pointer frame started.
            /// </summary>
            OnFrameStart = MessageType.FrameStarted,

            /// <summary>
            /// Pointer frame finished.
            /// </summary>
            OnFrameFinish = MessageType.FrameFinished,

            /// <summary>
            /// Some pointers were added during the frame.
            /// </summary>
            OnPointersAdd = MessageType.PointersAdded,

            /// <summary>
            /// Some pointers have updated during the frame.
            /// </summary>
            OnPointersUpdate = MessageType.PointersUpdated,

            /// <summary>
            /// Some pointers have touched the surface during the frame.
            /// </summary>
            OnPointersPress = MessageType.PointersPressed,

            /// <summary>
            /// Some pointers were released during the frame.
            /// </summary>
            OnPointersRelease = MessageType.PointersReleased,

            /// <summary>
            /// Some pointers were removed during the frame.
            /// </summary>
            OnPointersRemove = MessageType.PointersRemoved,

            /// <summary>
            /// Some pointers were cancelled during the frame.
            /// </summary>
            OnPointersCancel = MessageType.PointersCancelled
        }

        /// <summary>
        /// Centimeter to inch ratio to be used in DPI calculations.
        /// </summary>
        public const float CM_TO_INCH = 0.393700787f;

        /// <summary>
        /// Inch to centimeter ratio to be used in DPI calculations.
        /// </summary>
        public const float INCH_TO_CM = 1 / CM_TO_INCH;

        /// <summary>
        /// The value used to represent an unknown state of a screen position. Use <see cref="TouchManager.IsInvalidPosition"/> to check if a point has unknown value.
        /// </summary>
        public static readonly Vector2 INVALID_POSITION = new Vector2(float.NaN, float.NaN);

        /// <summary>
        /// TouchScript version.
        /// </summary>
<<<<<<< HEAD
        public static readonly Version VERSION = new Version(8, 3);
=======
        public static readonly Version VERSION = new Version(9, 0);

        /// <summary>
        /// TouchScript version suffix.
        /// </summary>
        public static readonly string VERSION_SUFFIX = "";

        #endregion

        #region Events

        /// <summary>
        /// Occurs when a new frame is started before all other events.
        /// </summary>
        public FrameEvent OnFrameStart = new FrameEvent();

        /// <summary>
        /// Occurs when a frame is finished. After all other events.
        /// </summary>
        [SerializeField]
        public FrameEvent OnFrameFinish = new FrameEvent();

        /// <summary>
        /// Occurs when new hovering pointers are added.
        /// </summary>
        [SerializeField]
        public PointerEvent OnPointersAdd = new PointerEvent();

        /// <summary>
        /// Occurs when pointers are updated.
        /// </summary>
        [SerializeField]
        public PointerEvent OnPointersUpdate = new PointerEvent();

        /// <summary>
        /// Occurs when pointers touch the surface.
        /// </summary>
        [SerializeField]
        public PointerEvent OnPointersPress = new PointerEvent();

        /// <summary>
        /// Occurs when pointers are released.
        /// </summary>
        [SerializeField]
        public PointerEvent OnPointersRelease = new PointerEvent();

        /// <summary>
        /// Occurs when pointers are removed from the system.
        /// </summary>
        [SerializeField]
        public PointerEvent OnPointersRemove = new PointerEvent();

        /// <summary>
        /// Occurs when pointers are cancelled.
        /// </summary>
        [SerializeField]
        public PointerEvent OnPointersCancel = new PointerEvent();
>>>>>>> 33b1bd54

        #endregion

        #region Public properties

        /// <summary>
        /// Gets the instance of <see cref="ITouchManager"/> implementation used in the application.
        /// </summary>
        /// <value>An instance of <see cref="ITouchManager"/> which is in charge of global pointer input control in the application.</value>
        public static ITouchManager Instance
        {
            get { return TouchManagerInstance.Instance; }
        }

        /// <summary>
        /// Gets or sets current display device.
        /// </summary>
        /// <value>Object which holds properties of current display device, like DPI and others.</value>
        /// <remarks>A shortcut for <see cref="ITouchManager.DisplayDevice"/> which is also serialized into scene.</remarks>
        public IDisplayDevice DisplayDevice
        {
            get
            {
                if (Instance == null) return displayDevice as IDisplayDevice;
                return Instance.DisplayDevice;
            }
            set
            {
                if (Instance == null)
                {
                    displayDevice = value as Object;
                    return;
                }
                Instance.DisplayDevice = value;
            }
        }

        /// <summary>
        /// Indicates if TouchScript should create a CameraLayer for you if no layers present in a scene.
        /// </summary>
        /// <value><c>true</c> if a CameraLayer should be created on startup; otherwise, <c>false</c>.</value>
        /// <remarks>This is usually a desired behavior but sometimes you would want to turn this off if you are using TouchScript only to get pointer input from some device.</remarks>
        public bool ShouldCreateCameraLayer
        {
            get { return shouldCreateCameraLayer; }
            set { shouldCreateCameraLayer = value; }
        }

        /// <summary>
        /// Gets or sets a value indicating whether a <see cref="TouchScript.InputSources.StandardInput"/> should be created in scene if no inputs present.
        /// </summary>
        /// <value> <c>true</c> if StandardInput should be created; otherwise, <c>false</c>. </value>
        /// <remarks>This is usually a desired behavior but sometimes you would want to turn this off.</remarks>
        public bool ShouldCreateStandardInput
        {
            get { return shouldCreateStandardInput; }
            set { shouldCreateStandardInput = value; }
        }

        /// <summary>
        /// Gets or sets a value indicating whether Unity messages are sent when <see cref="ITouchManager"/> dispatches events.
        /// </summary>
        /// <value><c>true</c> if Unity messages are used; otherwise, <c>false</c>.</value>
        /// <remarks>If Unity messages are used they are sent to an object set as a value of <see cref="SendMessageTarget"/> property or to TouchManager's GameObject if it's <c>null</c>.</remarks>
        public bool UseSendMessage
        {
            get { return useSendMessage; }
            set
            {
                if (value == useSendMessage) return;
                useSendMessage = value;
                updateSendMessageSubscription();
            }
        }

        /// <summary>
        /// Gets or sets the bit-mask which indicates which events from an instance of <see cref="ITouchManager"/> are sent as Unity messages.
        /// </summary>
        /// <value>Bit-mask with corresponding bits for used events.</value>
        public MessageType SendMessageEvents
        {
            get { return sendMessageEvents; }
            set
            {
                if (sendMessageEvents == value) return;
                sendMessageEvents = value;
                updateSendMessageSubscription();
            }
        }

        /// <summary>
        /// Gets or sets the SendMessage target GameObject.
        /// </summary>
        /// <value>Which GameObject to use to dispatch Unity messages. If <c>null</c>, TouchManager's GameObject is used.</value>
        public GameObject SendMessageTarget
        {
            get { return sendMessageTarget; }
            set
            {
                sendMessageTarget = value;
                if (value == null) sendMessageTarget = gameObject;
            }
        }

        /// <summary>
        /// Gets or sets a value indicating whether Unity Events should be used.
        /// </summary>
        /// <value>
        ///   <c>true</c> if TouchManager should use Unity Events; otherwise, <c>false</c>.
        /// </value>
        public bool UseUnityEvents
        {
            get { return useUnityEvents; }
            set
            {
                if (useUnityEvents == value) return;
                useUnityEvents = value;
                updateUnityEventsSubscription();
            }
        }

#if TOUCHSCRIPT_DEBUG

        /// <inheritdoc />
        public override bool DebugMode
        {
            get { return base.DebugMode; }
            set
            {
                base.DebugMode = value;
                if (Application.isPlaying) (Instance as TouchManagerInstance).DebugMode = value;
            }
        }

#endif

        #endregion

        #region Public methods

        /// <summary>
        /// Determines whether a Vector2 represents an invalid position, i.e. if it is equal to <see cref="INVALID_POSITION"/>.
        /// </summary>
        /// <param name="position">Screen position.</param>
        /// <returns><c>true</c> if position is invalid; otherwise, <c>false</c>.</returns>
        public static bool IsInvalidPosition(Vector2 position)
        {
			return position.x == INVALID_POSITION.x && position.y == INVALID_POSITION.y;
        }

        #endregion

        #region Private variables

        #pragma warning disable CS0414

        [SerializeField]
        [HideInInspector]
        private bool basicEditor = true;

        #pragma warning restore CS0414

		[SerializeField]
        private Object displayDevice;

        [SerializeField]
        [ToggleLeft]
        private bool shouldCreateCameraLayer = true;

        [SerializeField]
        [ToggleLeft]
        private bool shouldCreateStandardInput = true;

        [SerializeField]
        [ToggleLeft]
        private bool useSendMessage = false;

        [SerializeField]
        private MessageType sendMessageEvents = MessageType.PointersPressed | MessageType.PointersCancelled |
                                                MessageType.PointersReleased | MessageType.PointersUpdated |
                                                MessageType.PointersAdded | MessageType.PointersRemoved;

        [SerializeField]
        private GameObject sendMessageTarget;

        [SerializeField]
        private bool useUnityEvents = false;

        [SerializeField]
        private List<TouchLayer> layers = new List<TouchLayer>();

        #endregion

        #region Unity

        private void Awake()
        {
            if (Instance == null) return;

#if TOUCHSCRIPT_DEBUG
            if (DebugMode) (Instance as TouchManagerInstance).DebugMode = true;
#endif

            Instance.DisplayDevice = displayDevice as IDisplayDevice;
            Instance.ShouldCreateCameraLayer = ShouldCreateCameraLayer;
            Instance.ShouldCreateStandardInput = ShouldCreateStandardInput;
            for (var i = 0; i < layers.Count; i++)
            {
                var layer = layers[i];
                if (layer != null) LayerManager.Instance.AddLayer(layer, i);
            }
        }

        private void OnEnable()
        {
            updateSendMessageSubscription();
            updateUnityEventsSubscription();
        }

        private void OnDisable()
        {
            removeSendMessageSubscriptions();
            removeUnityEventsSubscriptions();
        }

		[ContextMenu("Basic Editor")]
		private void switchToBasicEditor()
		{
            basicEditor = true;
		}

        #endregion

        #region Private functions

        private void updateSendMessageSubscription()
        {
            if (!Application.isPlaying) return;
            if (Instance == null) return;

            if (sendMessageTarget == null) sendMessageTarget = gameObject;

            removeSendMessageSubscriptions();

            if (!useSendMessage) return;

            if ((SendMessageEvents & MessageType.FrameStarted) != 0) Instance.FrameStarted += frameStartedSendMessageHandler;
            if ((SendMessageEvents & MessageType.FrameFinished) != 0) Instance.FrameFinished += frameFinishedSendMessageHandler;
            if ((SendMessageEvents & MessageType.PointersAdded) != 0) Instance.PointersAdded += pointersAddedSendMessageHandler;
            if ((SendMessageEvents & MessageType.PointersUpdated) != 0) Instance.PointersUpdated += pointersUpdatedSendMessageHandler;
            if ((SendMessageEvents & MessageType.PointersPressed) != 0) Instance.PointersPressed += pointersPressedSendMessageHandler;
            if ((SendMessageEvents & MessageType.PointersReleased) != 0) Instance.PointersReleased += pointersReleasedSendMessageHandler;
            if ((SendMessageEvents & MessageType.PointersRemoved) != 0) Instance.PointersRemoved += pointersRemovedSendMessageHandler;
            if ((SendMessageEvents & MessageType.PointersCancelled) != 0) Instance.PointersCancelled += pointersCancelledSendMessageHandler;
        }

        private void removeSendMessageSubscriptions()
        {
            if (!Application.isPlaying) return;
            if (Instance == null) return;

            Instance.FrameStarted -= frameStartedSendMessageHandler;
            Instance.FrameFinished -= frameFinishedSendMessageHandler;
            Instance.PointersAdded -= pointersAddedSendMessageHandler;
            Instance.PointersUpdated -= pointersUpdatedSendMessageHandler;
            Instance.PointersPressed -= pointersPressedSendMessageHandler;
            Instance.PointersReleased -= pointersReleasedSendMessageHandler;
            Instance.PointersRemoved -= pointersRemovedSendMessageHandler;
            Instance.PointersCancelled -= pointersCancelledSendMessageHandler;
        }

        private void pointersAddedSendMessageHandler(object sender, PointerEventArgs e)
        {
            sendMessageTarget.SendMessage(MessageName.OnPointersAdd.ToString(), e.Pointers,
                SendMessageOptions.DontRequireReceiver);
        }

        private void pointersUpdatedSendMessageHandler(object sender, PointerEventArgs e)
        {
            sendMessageTarget.SendMessage(MessageName.OnPointersUpdate.ToString(), e.Pointers,
                SendMessageOptions.DontRequireReceiver);
        }

        private void pointersPressedSendMessageHandler(object sender, PointerEventArgs e)
        {
            sendMessageTarget.SendMessage(MessageName.OnPointersPress.ToString(), e.Pointers,
                SendMessageOptions.DontRequireReceiver);
        }

        private void pointersReleasedSendMessageHandler(object sender, PointerEventArgs e)
        {
            sendMessageTarget.SendMessage(MessageName.OnPointersRelease.ToString(), e.Pointers,
                SendMessageOptions.DontRequireReceiver);
        }

        private void pointersRemovedSendMessageHandler(object sender, PointerEventArgs e)
        {
            sendMessageTarget.SendMessage(MessageName.OnPointersRemove.ToString(), e.Pointers,
                SendMessageOptions.DontRequireReceiver);
        }

        private void pointersCancelledSendMessageHandler(object sender, PointerEventArgs e)
        {
            sendMessageTarget.SendMessage(MessageName.OnPointersCancel.ToString(), e.Pointers,
                SendMessageOptions.DontRequireReceiver);
        }

        private void frameStartedSendMessageHandler(object sender, EventArgs e)
        {
            sendMessageTarget.SendMessage(MessageName.OnFrameStart.ToString(),
                SendMessageOptions.DontRequireReceiver);
        }

        private void frameFinishedSendMessageHandler(object sender, EventArgs e)
        {
            sendMessageTarget.SendMessage(MessageName.OnFrameFinish.ToString(),
                SendMessageOptions.DontRequireReceiver);
        }

        private void updateUnityEventsSubscription()
        {
            if (!Application.isPlaying) return;
            if (Instance == null) return;

            removeUnityEventsSubscriptions();

            if (!useUnityEvents) return;

            Instance.FrameStarted += frameStartedUnityEventsHandler;
            Instance.FrameFinished += frameFinishedUnityEventsHandler;
            Instance.PointersAdded += pointersAddedUnityEventsHandler;
            Instance.PointersUpdated += pointersUpdatedUnityEventsHandler;
            Instance.PointersPressed += pointersPressedUnityEventsHandler;
            Instance.PointersReleased += pointersReleasedUnityEventsHandler;
            Instance.PointersRemoved += pointersRemovedUnityEventsHandler;
            Instance.PointersCancelled += pointersCancelledUnityEventsHandler;
        }

        private void removeUnityEventsSubscriptions()
        {
            if (!Application.isPlaying) return;
            if (Instance == null) return;

            Instance.FrameStarted -= frameStartedUnityEventsHandler;
            Instance.FrameFinished -= frameFinishedUnityEventsHandler;
            Instance.PointersAdded -= pointersAddedUnityEventsHandler;
            Instance.PointersUpdated -= pointersUpdatedUnityEventsHandler;
            Instance.PointersPressed -= pointersPressedUnityEventsHandler;
            Instance.PointersReleased -= pointersReleasedUnityEventsHandler;
            Instance.PointersRemoved -= pointersRemovedUnityEventsHandler;
            Instance.PointersCancelled -= pointersCancelledUnityEventsHandler;
        }

        private void pointersAddedUnityEventsHandler(object sender, PointerEventArgs e)
        {
            OnPointersAdd.Invoke(e.Pointers);
        }

        private void pointersUpdatedUnityEventsHandler(object sender, PointerEventArgs e)
        {
            OnPointersUpdate.Invoke(e.Pointers);
        }

        private void pointersPressedUnityEventsHandler(object sender, PointerEventArgs e)
        {
            OnPointersPress.Invoke(e.Pointers);
        }

        private void pointersReleasedUnityEventsHandler(object sender, PointerEventArgs e)
        {
            OnPointersRelease.Invoke(e.Pointers);
        }

        private void pointersRemovedUnityEventsHandler(object sender, PointerEventArgs e)
        {
            OnPointersRemove.Invoke(e.Pointers);
        }

        private void pointersCancelledUnityEventsHandler(object sender, PointerEventArgs e)
        {
            OnPointersCancel.Invoke(e.Pointers);
        }

        private void frameStartedUnityEventsHandler(object sender, EventArgs e)
        {
            OnFrameStart.Invoke();
        }

        private void frameFinishedUnityEventsHandler(object sender, EventArgs e)
        {
            OnFrameFinish.Invoke();
        }

        #endregion
    }
}<|MERGE_RESOLUTION|>--- conflicted
+++ resolved
@@ -158,9 +158,6 @@
         /// <summary>
         /// TouchScript version.
         /// </summary>
-<<<<<<< HEAD
-        public static readonly Version VERSION = new Version(8, 3);
-=======
         public static readonly Version VERSION = new Version(9, 0);
 
         /// <summary>
@@ -218,7 +215,6 @@
         /// </summary>
         [SerializeField]
         public PointerEvent OnPointersCancel = new PointerEvent();
->>>>>>> 33b1bd54
 
         #endregion
 
