/*
 * @author Valentin Simonov / http://va.lent.in/
 */

using System.Text.RegularExpressions;
#if UNITY_STANDALONE_WIN
using TouchScript.Utils.Platform;
#endif
using UnityEngine;

namespace TouchScript.Devices.Display
{
    /// <summary>
    /// Display device which tries to guess current DPI if it's not set by platform.
    /// </summary>
    [HelpURL("http://touchscript.github.io/docs/html/T_TouchScript_Devices_Display_GenericDisplayDevice.htm")]
    public class GenericDisplayDevice : DisplayDevice
    {
        private static bool IsLaptop
        {
            get
            {
                if (isLaptop == null)
                {
                    var gpuName = SystemInfo.graphicsDeviceName.ToLower();
                    var regex = new Regex(@"^(.*mobile.*|intel hd graphics.*|.*m\s*(series)?\s*(opengl engine)?)$", RegexOptions.IgnoreCase);
                    if (regex.IsMatch(gpuName)) isLaptop = true;
                    else isLaptop = false;
                }
                return isLaptop == true;
            }
        }

        private static bool? isLaptop = null;

        /// <inheritdoc />
        public override void UpdateDPI()
        {
            if (Screen.fullScreen)
            {
                var res = Screen.currentResolution;
                dpi = Mathf.Max(res.width / nativeResolution.x, res.height / nativeResolution.y) * nativeDPI;
            }
            else
            {
                dpi = nativeDPI;
            }
        }

        /// <inheritdoc />
        protected override void OnEnable()
        {
            base.OnEnable();

            Name = Application.platform.ToString();
            if (IsLaptop) Name += " (Laptop)";

            updateNativeResulotion();
            updateNativeDPI();
            UpdateDPI();
        }

        private void updateNativeResulotion()
        {
            switch (Application.platform)
            {
                // Editors / windowed
                case RuntimePlatform.LinuxEditor:
                case RuntimePlatform.OSXEditor:
                case RuntimePlatform.WindowsEditor:
                    // This has not been tested and is probably wrong.
                    if (getHighestResolution(out nativeResolution)) break;
                    var res = Screen.currentResolution;
                    nativeResolution = new Vector2(res.width, res.height);
                    break;
                // Mobiles / fullscreen
                case RuntimePlatform.Android:
                case RuntimePlatform.IPhonePlayer:
                case RuntimePlatform.TizenPlayer:
                case RuntimePlatform.WSAPlayerARM:
                case RuntimePlatform.WSAPlayerX64:
                case RuntimePlatform.WSAPlayerX86:
                    // This has not been tested and is probably wrong.
                    if (getHighestResolution(out nativeResolution)) break;
                    res = Screen.currentResolution;
                    nativeResolution = new Vector2(res.width, res.height);
                    break;
                // PCs
                case RuntimePlatform.WindowsPlayer:
#if UNITY_STANDALONE_WIN
                    int width, height;
                    WindowsUtils.GetNativeMonitorResolution(out width, out height);
                    nativeResolution = new Vector2(width, height);
#endif
                    break;
                case RuntimePlatform.LinuxPlayer:
                case RuntimePlatform.OSXPlayer:
                case RuntimePlatform.WebGLPlayer:
                    // This has not been tested and is probably wrong.
                    if (getHighestResolution(out nativeResolution)) break;
                    res = Screen.currentResolution;
                    nativeResolution = new Vector2(res.width, res.height);
                    break;
                // Probably TVs
                case RuntimePlatform.SamsungTVPlayer:
                case RuntimePlatform.Switch:
                case RuntimePlatform.WiiU:
                case RuntimePlatform.XboxOne:
                case RuntimePlatform.tvOS:
                    // This has not been tested and is probably wrong.
                    if (getHighestResolution(out nativeResolution)) break;
                    res = Screen.currentResolution;
                    nativeResolution = new Vector2(res.width, res.height);
                    break;
                case RuntimePlatform.PSP2:
                    nativeResolution = new Vector2(960, 544);
                    break;
                default:
                    // This has not been tested and is probably wrong.
                    if (getHighestResolution(out nativeResolution)) break;
                    res = Screen.currentResolution;
                    nativeResolution = new Vector2(res.width, res.height);
                    break;
            }
        }

        private void updateNativeDPI()
        {
            nativeDPI = Screen.dpi;
            if (nativeDPI > float.Epsilon) return;

            var res = Screen.currentResolution;
            var width = Mathf.Max(res.width, res.height);
            var height = Mathf.Min(res.width, res.height);

            switch (Application.platform)
            {
                // Editors / windowed
                case RuntimePlatform.LinuxEditor:
                case RuntimePlatform.OSXEditor:
                case RuntimePlatform.WindowsEditor:
                // PCs
                case RuntimePlatform.WindowsPlayer:
                case RuntimePlatform.LinuxPlayer:
                case RuntimePlatform.OSXPlayer:
                case RuntimePlatform.WebGLPlayer:
                    // This has not been tested and is probably wrong.
                    // Let's guess
                    if (width >= 3840)
                    {
                        if (height <= 2160) dpi = 150; // 28-31"
                        else dpi = 200;
                    }
                    else if (width >= 2880 && height == 1800) dpi = 220; // 15" retina
                    else if (width >= 2560)
                    {
                        if (height >= 1600)
                        {
                            if (IsLaptop) dpi = 226; // 13.3" retina
                            else dpi = 101; // 30" display
                        }
                        else if (height >= 1440) dpi = 109; // 27" iMac
                    }
                    else if (width >= 2048)
                    {
                        if (height <= 1152) dpi = 100; // 23-27"
                        else dpi = 171; // 15" laptop
                    }
                    else if (width >= 1920)
                    {
                        if (height >= 1440) dpi = 110; // 24"
                        else if (height >= 1200) dpi = 90; // 26-27"
                        else if (height >= 1080)
                        {
                            if (IsLaptop) dpi = 130; // 15" - 18" laptop
                            else dpi = 92; // +-24" display
                        }
                    }
                    else if (width >= 1680) dpi = 129; // 15" laptop
                    else if (width >= 1600) dpi = 140; // 13" laptop
                    else if (width >= 1440)
                    {
                        if (height >= 1050) dpi = 125; // 14" laptop
                        else dpi = 110; // 13" air or 15" macbook pro
                    }
<<<<<<< HEAD
					default:
                        dpi = 160;
                        break;
                }
=======
                    else if (width >= 1366) dpi = 125; // 10"-14" laptops
                    else if (width >= 1280) dpi = 110;
                    else dpi = 96;
                    break;
                // Mobiles / fullscreen
                case RuntimePlatform.Android:
                case RuntimePlatform.IPhonePlayer:
                case RuntimePlatform.TizenPlayer:
                case RuntimePlatform.WSAPlayerARM:
                case RuntimePlatform.WSAPlayerX64:
                case RuntimePlatform.WSAPlayerX86:
                    // We just hope that mobiles report their DPI correctly
                    break;
                // Probably TVs
                case RuntimePlatform.SamsungTVPlayer:
                case RuntimePlatform.Switch:
                case RuntimePlatform.WiiU:
                case RuntimePlatform.XboxOne:
                case RuntimePlatform.tvOS:
                    // This has not been tested and is probably wrong.
                    if (width >= 3840)
                    {
                        nativeDPI = 96;
                    }
                    else if (width >= 1920)
                    {
                        nativeDPI = 50;
                    }
                    else
                    {
                        nativeDPI = 40;
                    }
                    break;
                case RuntimePlatform.PSP2:
                    nativeDPI = 220.68f;
                    break;
                default:
                    // This has not been tested and is probably wrong.
                    nativeDPI = 160;
                    break;
>>>>>>> 33b1bd54
            }
        }

        private bool getHighestResolution(out Vector2 resolution)
        {
            resolution = new Vector2();

            var resolutions = Screen.resolutions;
            if (resolutions.Length == 0) return false;

            var r = resolutions[resolutions.Length - 1];
            resolution = new Vector2(r.width, r.height);
            return true;
        }
    }
}<|MERGE_RESOLUTION|>--- conflicted
+++ resolved
@@ -183,12 +183,6 @@
                         if (height >= 1050) dpi = 125; // 14" laptop
                         else dpi = 110; // 13" air or 15" macbook pro
                     }
-<<<<<<< HEAD
-					default:
-                        dpi = 160;
-                        break;
-                }
-=======
                     else if (width >= 1366) dpi = 125; // 10"-14" laptops
                     else if (width >= 1280) dpi = 110;
                     else dpi = 96;
@@ -229,7 +223,6 @@
                     // This has not been tested and is probably wrong.
                     nativeDPI = 160;
                     break;
->>>>>>> 33b1bd54
             }
         }
 
