--- conflicted
+++ resolved
@@ -19,13 +19,8 @@
         public bool ShouldReceivePointer(TouchLayer layer, IPointer pointer)
         {
             if (layer == RenderTextureLayer)
-<<<<<<< HEAD
-				return touch.InputSource.Equals(Source);
-			return !touch.InputSource.Equals(Source);
-=======
 				return pointer.InputSource == (IInputSource)Source;
 			return pointer.InputSource != (IInputSource)Source;
->>>>>>> 33b1bd54
         }
     }
 }