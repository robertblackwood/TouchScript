--- conflicted
+++ resolved
@@ -76,11 +76,6 @@
 
         private void pointerPressedHandler(object sender, MetaGestureEventArgs metaGestureEventArgs)
         {
-<<<<<<< HEAD
-            var touch = metaGestureEventArgs.Touch;
-			if (touch.InputSource.Equals(this)) return;
-            map.Add(touch.Id, beginTouch(processCoords(touch.Hit.RaycastHit.textureCoord), touch.Tags).Id);
-=======
             var pointer = metaGestureEventArgs.Pointer;
 			if (pointer.InputSource == (IInputSource)this) return;
 
@@ -91,20 +86,10 @@
             addPointer(newPointer);
             pressPointer(newPointer);
             map.Add(pointer.Id, newPointer);
->>>>>>> 33b1bd54
         }
 
         private void pointerUpdatedHandler(object sender, MetaGestureEventArgs metaGestureEventArgs)
         {
-<<<<<<< HEAD
-            int id;
-            TouchHit hit;
-            var touch = metaGestureEventArgs.Touch;
-			if (touch.InputSource.Equals(this)) return;
-            if (!map.TryGetValue(touch.Id, out id)) return;
-            if (!gesture.GetTargetHitResult(touch.Position, out hit)) return;
-            moveTouch(id, processCoords(hit.RaycastHit.textureCoord));
-=======
 			var pointer = metaGestureEventArgs.Pointer;
 
 			if (pointer.InputSource == (IInputSource)this) return;
@@ -116,18 +101,10 @@
             newPointer.Position = processCoords(hit.RaycastHit.textureCoord);
             newPointer.Flags = pointer.Flags | Pointer.FLAG_ARTIFICIAL;
             updatePointer(newPointer);
->>>>>>> 33b1bd54
         }
 
         private void pointerReleasedHandler(object sender, MetaGestureEventArgs metaGestureEventArgs)
         {
-<<<<<<< HEAD
-            int id;
-            var touch = metaGestureEventArgs.Touch;
-			if (touch.InputSource.Equals(this)) return;
-            if (!map.TryGetValue(touch.Id, out id)) return;
-            endTouch(id);
-=======
             var pointer = metaGestureEventArgs.Pointer;
 			if (pointer.InputSource == (IInputSource)this) return;
 
@@ -136,18 +113,10 @@
             map.Remove(pointer.Id);
             releasePointer(newPointer);
             removePointer(newPointer);
->>>>>>> 33b1bd54
         }
 
         private void pointerCancelledhandler(object sender, MetaGestureEventArgs metaGestureEventArgs)
         {
-<<<<<<< HEAD
-            int id;
-            var touch = metaGestureEventArgs.Touch;
-			if (touch.InputSource.Equals(this)) return;
-            if (!map.TryGetValue(touch.Id, out id)) return;
-            cancelTouch(id);
-=======
             var pointer = metaGestureEventArgs.Pointer;
 			if (pointer.InputSource == (IInputSource)this) return;
 
@@ -155,7 +124,6 @@
             if (!map.TryGetValue(pointer.Id, out newPointer)) return;
             map.Remove(pointer.Id);
             cancelPointer(newPointer);
->>>>>>> 33b1bd54
         }
 
     }
