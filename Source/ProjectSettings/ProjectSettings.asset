--- conflicted
+++ resolved
@@ -3,12 +3,8 @@
 --- !u!129 &1
 PlayerSettings:
   m_ObjectHideFlags: 0
-<<<<<<< HEAD
-  serializedVersion: 8
-=======
   serializedVersion: 11
   productGUID: 0b2aa2b1c24cbc74ca2d27d2f6d0b8b4
->>>>>>> 33b1bd54
   AndroidProfiler: 0
   defaultScreenOrientation: 3
   targetDevice: 2
@@ -20,9 +16,6 @@
   cursorHotspot: {x: 0, y: 0}
   m_SplashScreenBackgroundColor: {r: 0.13333334, g: 0.17254902, b: 0.21176471, a: 1}
   m_ShowUnitySplashScreen: 1
-<<<<<<< HEAD
-  m_VirtualRealitySplashScreen: {fileID: 0}
-=======
   m_ShowUnitySplashLogo: 1
   m_SplashScreenOverlayOpacity: 1
   m_SplashScreenAnimation: 1
@@ -49,7 +42,6 @@
   m_SplashScreenBackgroundPortrait: {fileID: 0}
   m_VirtualRealitySplashScreen: {fileID: 0}
   m_HolographicTrackingLossScreen: {fileID: 0}
->>>>>>> 33b1bd54
   defaultScreenWidth: 1024
   defaultScreenHeight: 768
   defaultScreenWidthWeb: 960
@@ -94,10 +86,7 @@
   xboxEnableFitness: 0
   visibleInBackground: 0
   allowFullscreenSwitch: 1
-<<<<<<< HEAD
-=======
   graphicsJobMode: 0
->>>>>>> 33b1bd54
   macFullscreenMode: 2
   d3d9FullscreenMode: 1
   d3d11FullscreenMode: 1
@@ -105,17 +94,6 @@
   xboxEnableHeadOrientation: 0
   xboxEnableGuest: 0
   xboxEnablePIXSampling: 0
-<<<<<<< HEAD
-  xboxEnableEnableRenderThreadRunsJobs: 0
-  n3dsDisableStereoscopicView: 0
-  n3dsEnableSharedListOpt: 1
-  n3dsEnableVSync: 0
-  uiUse16BitDepthBuffer: 0
-  ignoreAlphaClear: 0
-  xboxOneResolution: 0
-  xboxOneMonoLoggingLevel: 0
-  ps3SplashScreen: {fileID: 0}
-=======
   n3dsDisableStereoscopicView: 0
   n3dsEnableSharedListOpt: 1
   n3dsEnableVSync: 0
@@ -123,7 +101,6 @@
   xboxOneResolution: 0
   xboxOneMonoLoggingLevel: 0
   xboxOneLoggingLevel: 1
->>>>>>> 33b1bd54
   videoMemoryForVertexBuffers: 0
   psp2PowerMode: 0
   psp2AcquireBGM: 1
@@ -185,16 +162,10 @@
     serializedVersion: 2
     m_Bits: 238
   iPhoneSdkVersion: 988
-<<<<<<< HEAD
-  iPhoneTargetOSVersion: 28
-  tvOSSdkVersion: 0
-  tvOSTargetOSVersion: 900
-=======
   iOSTargetOSVersionString: 8.0
   tvOSSdkVersion: 0
   tvOSRequireExtendedGameController: 0
   tvOSTargetOSVersionString: 9.0
->>>>>>> 33b1bd54
   uIPrerenderedIcon: 0
   uIRequiresPersistentWiFi: 0
   uIRequiresFullScreen: 1
@@ -215,10 +186,7 @@
   tvOSSmallIconLayers: []
   tvOSLargeIconLayers: []
   tvOSTopShelfImageLayers: []
-<<<<<<< HEAD
-=======
   tvOSTopShelfImageWideLayers: []
->>>>>>> 33b1bd54
   iOSLaunchScreenType: 0
   iOSLaunchScreenPortrait: {fileID: 0}
   iOSLaunchScreenLandscape: {fileID: 0}
@@ -462,31 +430,22 @@
   ps4ReprojectionSupport: 0
   ps4UseAudio3dBackend: 0
   ps4SocialScreenEnabled: 0
-<<<<<<< HEAD
-=======
   ps4ScriptOptimizationLevel: 3
->>>>>>> 33b1bd54
   ps4Audio3dVirtualSpeakerCount: 14
   ps4attribCpuUsage: 0
   ps4PatchPkgPath: 
   ps4PatchLatestPkgPath: 
   ps4PatchChangeinfoPath: 
-<<<<<<< HEAD
-=======
   ps4PatchDayOne: 0
->>>>>>> 33b1bd54
   ps4attribUserManagement: 0
   ps4attribMoveSupport: 0
   ps4attrib3DSupport: 0
   ps4attribShareSupport: 0
   ps4attribExclusiveVR: 0
   ps4disableAutoHideSplash: 0
-<<<<<<< HEAD
-=======
   ps4videoRecordingFeaturesUsed: 0
   ps4contentSearchFeaturesUsed: 0
   ps4attribEyeToEyeDistanceSettingVR: 0
->>>>>>> 33b1bd54
   ps4IncludedModules: []
   monoEnv: 
   psp2Splashimage: {fileID: 0}
@@ -642,45 +601,6 @@
   XboxOneSplashScreen: {fileID: 0}
   XboxOneAllowedProductIds: []
   XboxOnePersistentLocalStorageSize: 0
-<<<<<<< HEAD
-  intPropertyNames:
-  - Android::ScriptingBackend
-  - Metro::ScriptingBackend
-  - Standalone::ScriptingBackend
-  - WP8::ScriptingBackend
-  - WebGL::ScriptingBackend
-  - WebGL::audioCompressionFormat
-  - WebGL::exceptionSupport
-  - WebGL::memorySize
-  - iOS::Architecture
-  - iOS::EnableIncrementalBuildSupportForIl2cpp
-  - iOS::ScriptingBackend
-  Android::ScriptingBackend: 0
-  Metro::ScriptingBackend: 2
-  Standalone::ScriptingBackend: 0
-  WP8::ScriptingBackend: 2
-  WebGL::ScriptingBackend: 1
-  WebGL::audioCompressionFormat: 4
-  WebGL::exceptionSupport: 1
-  WebGL::memorySize: 256
-  iOS::Architecture: 0
-  iOS::EnableIncrementalBuildSupportForIl2cpp: 0
-  iOS::ScriptingBackend: 0
-  boolPropertyNames:
-  - WebGL::analyzeBuildSize
-  - WebGL::dataCaching
-  - WebGL::useEmbeddedResources
-  WebGL::analyzeBuildSize: 0
-  WebGL::dataCaching: 0
-  WebGL::useEmbeddedResources: 0
-  stringPropertyNames:
-  - WebGL::emscriptenArgs
-  - WebGL::template
-  - additionalIl2CppArgs::additionalIl2CppArgs
-  WebGL::emscriptenArgs: 
-  WebGL::template: APPLICATION:Default
-  additionalIl2CppArgs::additionalIl2CppArgs: 
-=======
   xboxOneScriptCompiler: 0
   vrEditorSettings:
     daydream:
@@ -689,7 +609,6 @@
   cloudServicesEnabled: {}
   facebookSdkVersion: 7.9.1
   apiCompatibilityLevel: 2
->>>>>>> 33b1bd54
   cloudProjectId: 
   projectName: 
   organizationId: 
